--- conflicted
+++ resolved
@@ -66,27 +66,6 @@
 		spin_unlock_bh(&info->est2->lock);
 	}
 
-<<<<<<< HEAD
-	switch (info->mode) {
-	case XT_RATEEST_MATCH_LT:
-		if (info->flags & XT_RATEEST_MATCH_BPS)
-			ret &= bps1 < bps2;
-		if (info->flags & XT_RATEEST_MATCH_PPS)
-			ret &= pps1 < pps2;
-		break;
-	case XT_RATEEST_MATCH_GT:
-		if (info->flags & XT_RATEEST_MATCH_BPS)
-			ret &= bps1 > bps2;
-		if (info->flags & XT_RATEEST_MATCH_PPS)
-			ret &= pps1 > pps2;
-		break;
-	case XT_RATEEST_MATCH_EQ:
-		if (info->flags & XT_RATEEST_MATCH_BPS)
-			ret &= bps1 == bps2;
-		if (info->flags & XT_RATEEST_MATCH_PPS)
-			ret &= pps1 == pps2;
-		break;
-=======
 void xt_rateest_put(struct xt_rateest *est)
 {
 	mutex_lock(&xt_rateest_mutex);
@@ -98,7 +77,6 @@
 		 * wait a RCU grace period before freeing 'est'
 		 */
 		kfree_rcu(est, rcu);
->>>>>>> 807fdad4
 	}
 
 	ret ^= info->flags & XT_RATEEST_MATCH_INVERT ? true : false;
@@ -166,18 +144,11 @@
 	.name       = "rateest",
 	.revision   = 0,
 	.family     = NFPROTO_UNSPEC,
-<<<<<<< HEAD
-	.match      = xt_rateest_mt,
-	.checkentry = xt_rateest_mt_checkentry,
-	.destroy    = xt_rateest_mt_destroy,
-	.matchsize  = sizeof(struct xt_rateest_match_info),
-=======
 	.target     = xt_rateest_tg,
 	.checkentry = xt_rateest_tg_checkentry,
 	.destroy    = xt_rateest_tg_destroy,
 	.targetsize = sizeof(struct xt_rateest_target_info),
 	.usersize   = offsetof(struct xt_rateest_target_info, est),
->>>>>>> 807fdad4
 	.me         = THIS_MODULE,
 };
 
