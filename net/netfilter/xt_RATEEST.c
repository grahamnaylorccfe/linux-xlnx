--- conflicted
+++ resolved
@@ -14,10 +14,6 @@
 #include <net/netfilter/xt_rateest.h>
 
 
-<<<<<<< HEAD
-static bool
-xt_rateest_mt(const struct sk_buff *skb, struct xt_action_param *par)
-=======
 #define RATEEST_HSIZE	16
 static struct hlist_head rateest_hash[RATEEST_HSIZE] __read_mostly;
 static unsigned int jhash_rnd __read_mostly;
@@ -37,7 +33,6 @@
 }
 
 struct xt_rateest *xt_rateest_lookup(const char *name)
->>>>>>> b11f1d3f
 {
 	const struct xt_rateest_match_info *info = par->matchinfo;
 	struct gnet_stats_rate_est64 *r;
@@ -98,11 +93,6 @@
 
 static int xt_rateest_mt_checkentry(const struct xt_mtchk_param *par)
 {
-<<<<<<< HEAD
-	struct xt_rateest_match_info *info = par->matchinfo;
-	struct xt_rateest *est1, *est2;
-	int ret = -EINVAL;
-=======
 	struct xt_rateest_target_info *info = par->targinfo;
 	struct xt_rateest *est;
 	struct {
@@ -112,7 +102,6 @@
 	int ret;
 
 	net_get_random_once(&jhash_rnd, sizeof(jhash_rnd));
->>>>>>> b11f1d3f
 
 	if (hweight32(info->flags & (XT_RATEEST_MATCH_ABS |
 				     XT_RATEEST_MATCH_REL)) != 1)
@@ -135,19 +124,10 @@
 	if (!est1)
 		goto err1;
 
-<<<<<<< HEAD
-	est2 = NULL;
-	if (info->flags & XT_RATEEST_MATCH_REL) {
-		est2 = xt_rateest_lookup(info->name2);
-		if (!est2)
-			goto err2;
-	}
-=======
 	ret = gen_new_estimator(&est->bstats, NULL, &est->rstats,
 				&est->lock, NULL, &cfg.opt);
 	if (ret < 0)
 		goto err2;
->>>>>>> b11f1d3f
 
 	info->est1 = est1;
 	info->est2 = est2;
