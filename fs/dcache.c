/*
 * fs/dcache.c
 *
 * Complete reimplementation
 * (C) 1997 Thomas Schoebel-Theuer,
 * with heavy changes by Linus Torvalds
 */

/*
 * Notes on the allocation strategy:
 *
 * The dcache is a master of the icache - whenever a dcache entry
 * exists, the inode will always exist. "iput()" is done either when
 * the dcache entry is deleted or garbage collected.
 */

#include <linux/syscalls.h>
#include <linux/string.h>
#include <linux/mm.h>
#include <linux/fs.h>
#include <linux/fsnotify.h>
#include <linux/slab.h>
#include <linux/init.h>
#include <linux/hash.h>
#include <linux/cache.h>
#include <linux/export.h>
#include <linux/mount.h>
#include <linux/file.h>
#include <asm/uaccess.h>
#include <linux/security.h>
#include <linux/seqlock.h>
#include <linux/swap.h>
#include <linux/bootmem.h>
#include <linux/fs_struct.h>
#include <linux/hardirq.h>
#include <linux/bit_spinlock.h>
#include <linux/rculist_bl.h>
#include <linux/prefetch.h>
#include <linux/ratelimit.h>
#include <linux/list_lru.h>
#include "internal.h"
#include "mount.h"

/*
 * Usage:
 * dcache->d_inode->i_lock protects:
 *   - i_dentry, d_alias, d_inode of aliases
 * dcache_hash_bucket lock protects:
 *   - the dcache hash table
 * s_anon bl list spinlock protects:
 *   - the s_anon list (see __d_drop)
 * dentry->d_sb->s_dentry_lru_lock protects:
 *   - the dcache lru lists and counters
 * d_lock protects:
 *   - d_flags
 *   - d_name
 *   - d_lru
 *   - d_count
 *   - d_unhashed()
 *   - d_parent and d_subdirs
 *   - childrens' d_child and d_parent
 *   - d_alias, d_inode
 *
 * Ordering:
 * dentry->d_inode->i_lock
 *   dentry->d_lock
 *     dentry->d_sb->s_dentry_lru_lock
 *     dcache_hash_bucket lock
 *     s_anon lock
 *
 * If there is an ancestor relationship:
 * dentry->d_parent->...->d_parent->d_lock
 *   ...
 *     dentry->d_parent->d_lock
 *       dentry->d_lock
 *
 * If no ancestor relationship:
 * if (dentry1 < dentry2)
 *   dentry1->d_lock
 *     dentry2->d_lock
 */
int sysctl_vfs_cache_pressure __read_mostly = 100;
EXPORT_SYMBOL_GPL(sysctl_vfs_cache_pressure);

__cacheline_aligned_in_smp DEFINE_SEQLOCK(rename_lock);

EXPORT_SYMBOL(rename_lock);

static struct kmem_cache *dentry_cache __read_mostly;

/*
 * This is the single most critical data structure when it comes
 * to the dcache: the hashtable for lookups. Somebody should try
 * to make this good - I've just made it work.
 *
 * This hash-function tries to avoid losing too many bits of hash
 * information, yet avoid using a prime hash-size or similar.
 */

static unsigned int d_hash_mask __read_mostly;
static unsigned int d_hash_shift __read_mostly;

static struct hlist_bl_head *dentry_hashtable __read_mostly;

static inline struct hlist_bl_head *d_hash(const struct dentry *parent,
					unsigned int hash)
{
	hash += (unsigned long) parent / L1_CACHE_BYTES;
	return dentry_hashtable + hash_32(hash, d_hash_shift);
}

/* Statistics gathering. */
struct dentry_stat_t dentry_stat = {
	.age_limit = 45,
};

static DEFINE_PER_CPU(long, nr_dentry);
static DEFINE_PER_CPU(long, nr_dentry_unused);

#if defined(CONFIG_SYSCTL) && defined(CONFIG_PROC_FS)

/*
 * Here we resort to our own counters instead of using generic per-cpu counters
 * for consistency with what the vfs inode code does. We are expected to harvest
 * better code and performance by having our own specialized counters.
 *
 * Please note that the loop is done over all possible CPUs, not over all online
 * CPUs. The reason for this is that we don't want to play games with CPUs going
 * on and off. If one of them goes off, we will just keep their counters.
 *
 * glommer: See cffbc8a for details, and if you ever intend to change this,
 * please update all vfs counters to match.
 */
static long get_nr_dentry(void)
{
	int i;
	long sum = 0;
	for_each_possible_cpu(i)
		sum += per_cpu(nr_dentry, i);
	return sum < 0 ? 0 : sum;
}

static long get_nr_dentry_unused(void)
{
	int i;
	long sum = 0;
	for_each_possible_cpu(i)
		sum += per_cpu(nr_dentry_unused, i);
	return sum < 0 ? 0 : sum;
}

int proc_nr_dentry(struct ctl_table *table, int write, void __user *buffer,
		   size_t *lenp, loff_t *ppos)
{
	dentry_stat.nr_dentry = get_nr_dentry();
	dentry_stat.nr_unused = get_nr_dentry_unused();
	return proc_doulongvec_minmax(table, write, buffer, lenp, ppos);
}
#endif

/*
 * Compare 2 name strings, return 0 if they match, otherwise non-zero.
 * The strings are both count bytes long, and count is non-zero.
 */
#ifdef CONFIG_DCACHE_WORD_ACCESS

#include <asm/word-at-a-time.h>
/*
 * NOTE! 'cs' and 'scount' come from a dentry, so it has a
 * aligned allocation for this particular component. We don't
 * strictly need the load_unaligned_zeropad() safety, but it
 * doesn't hurt either.
 *
 * In contrast, 'ct' and 'tcount' can be from a pathname, and do
 * need the careful unaligned handling.
 */
static inline int dentry_string_cmp(const unsigned char *cs, const unsigned char *ct, unsigned tcount)
{
	unsigned long a,b,mask;

	for (;;) {
		a = *(unsigned long *)cs;
		b = load_unaligned_zeropad(ct);
		if (tcount < sizeof(unsigned long))
			break;
		if (unlikely(a != b))
			return 1;
		cs += sizeof(unsigned long);
		ct += sizeof(unsigned long);
		tcount -= sizeof(unsigned long);
		if (!tcount)
			return 0;
	}
	mask = bytemask_from_count(tcount);
	return unlikely(!!((a ^ b) & mask));
}

#else

static inline int dentry_string_cmp(const unsigned char *cs, const unsigned char *ct, unsigned tcount)
{
	do {
		if (*cs != *ct)
			return 1;
		cs++;
		ct++;
		tcount--;
	} while (tcount);
	return 0;
}

#endif

static inline int dentry_cmp(const struct dentry *dentry, const unsigned char *ct, unsigned tcount)
{
	const unsigned char *cs;
	/*
	 * Be careful about RCU walk racing with rename:
	 * use ACCESS_ONCE to fetch the name pointer.
	 *
	 * NOTE! Even if a rename will mean that the length
	 * was not loaded atomically, we don't care. The
	 * RCU walk will check the sequence count eventually,
	 * and catch it. And we won't overrun the buffer,
	 * because we're reading the name pointer atomically,
	 * and a dentry name is guaranteed to be properly
	 * terminated with a NUL byte.
	 *
	 * End result: even if 'len' is wrong, we'll exit
	 * early because the data cannot match (there can
	 * be no NUL in the ct/tcount data)
	 */
	cs = ACCESS_ONCE(dentry->d_name.name);
	smp_read_barrier_depends();
	return dentry_string_cmp(cs, ct, tcount);
}

static void __d_free(struct rcu_head *head)
{
	struct dentry *dentry = container_of(head, struct dentry, d_u.d_rcu);

	WARN_ON(!hlist_unhashed(&dentry->d_alias));
	if (dname_external(dentry))
		kfree(dentry->d_name.name);
	kmem_cache_free(dentry_cache, dentry); 
}

static void dentry_free(struct dentry *dentry)
{
	/* if dentry was never visible to RCU, immediate free is OK */
	if (!(dentry->d_flags & DCACHE_RCUACCESS))
		__d_free(&dentry->d_u.d_rcu);
	else
		call_rcu(&dentry->d_u.d_rcu, __d_free);
}

/**
 * dentry_rcuwalk_barrier - invalidate in-progress rcu-walk lookups
 * @dentry: the target dentry
 * After this call, in-progress rcu-walk path lookup will fail. This
 * should be called after unhashing, and after changing d_inode (if
 * the dentry has not already been unhashed).
 */
static inline void dentry_rcuwalk_barrier(struct dentry *dentry)
{
	assert_spin_locked(&dentry->d_lock);
	/* Go through a barrier */
	write_seqcount_barrier(&dentry->d_seq);
}

/*
 * Release the dentry's inode, using the filesystem
 * d_iput() operation if defined. Dentry has no refcount
 * and is unhashed.
 */
static void dentry_iput(struct dentry * dentry)
	__releases(dentry->d_lock)
	__releases(dentry->d_inode->i_lock)
{
	struct inode *inode = dentry->d_inode;
	if (inode) {
		dentry->d_inode = NULL;
		hlist_del_init(&dentry->d_alias);
		spin_unlock(&dentry->d_lock);
		spin_unlock(&inode->i_lock);
		if (!inode->i_nlink)
			fsnotify_inoderemove(inode);
		if (dentry->d_op && dentry->d_op->d_iput)
			dentry->d_op->d_iput(dentry, inode);
		else
			iput(inode);
	} else {
		spin_unlock(&dentry->d_lock);
	}
}

/*
 * Release the dentry's inode, using the filesystem
 * d_iput() operation if defined. dentry remains in-use.
 */
static void dentry_unlink_inode(struct dentry * dentry)
	__releases(dentry->d_lock)
	__releases(dentry->d_inode->i_lock)
{
	struct inode *inode = dentry->d_inode;
	__d_clear_type(dentry);
	dentry->d_inode = NULL;
	hlist_del_init(&dentry->d_alias);
	dentry_rcuwalk_barrier(dentry);
	spin_unlock(&dentry->d_lock);
	spin_unlock(&inode->i_lock);
	if (!inode->i_nlink)
		fsnotify_inoderemove(inode);
	if (dentry->d_op && dentry->d_op->d_iput)
		dentry->d_op->d_iput(dentry, inode);
	else
		iput(inode);
}

/*
 * The DCACHE_LRU_LIST bit is set whenever the 'd_lru' entry
 * is in use - which includes both the "real" per-superblock
 * LRU list _and_ the DCACHE_SHRINK_LIST use.
 *
 * The DCACHE_SHRINK_LIST bit is set whenever the dentry is
 * on the shrink list (ie not on the superblock LRU list).
 *
 * The per-cpu "nr_dentry_unused" counters are updated with
 * the DCACHE_LRU_LIST bit.
 *
 * These helper functions make sure we always follow the
 * rules. d_lock must be held by the caller.
 */
#define D_FLAG_VERIFY(dentry,x) WARN_ON_ONCE(((dentry)->d_flags & (DCACHE_LRU_LIST | DCACHE_SHRINK_LIST)) != (x))
static void d_lru_add(struct dentry *dentry)
{
	D_FLAG_VERIFY(dentry, 0);
	dentry->d_flags |= DCACHE_LRU_LIST;
	this_cpu_inc(nr_dentry_unused);
	WARN_ON_ONCE(!list_lru_add(&dentry->d_sb->s_dentry_lru, &dentry->d_lru));
}

static void d_lru_del(struct dentry *dentry)
{
	D_FLAG_VERIFY(dentry, DCACHE_LRU_LIST);
	dentry->d_flags &= ~DCACHE_LRU_LIST;
	this_cpu_dec(nr_dentry_unused);
	WARN_ON_ONCE(!list_lru_del(&dentry->d_sb->s_dentry_lru, &dentry->d_lru));
}

static void d_shrink_del(struct dentry *dentry)
{
	D_FLAG_VERIFY(dentry, DCACHE_SHRINK_LIST | DCACHE_LRU_LIST);
	list_del_init(&dentry->d_lru);
	dentry->d_flags &= ~(DCACHE_SHRINK_LIST | DCACHE_LRU_LIST);
	this_cpu_dec(nr_dentry_unused);
}

static void d_shrink_add(struct dentry *dentry, struct list_head *list)
{
	D_FLAG_VERIFY(dentry, 0);
	list_add(&dentry->d_lru, list);
	dentry->d_flags |= DCACHE_SHRINK_LIST | DCACHE_LRU_LIST;
	this_cpu_inc(nr_dentry_unused);
}

/*
 * These can only be called under the global LRU lock, ie during the
 * callback for freeing the LRU list. "isolate" removes it from the
 * LRU lists entirely, while shrink_move moves it to the indicated
 * private list.
 */
static void d_lru_isolate(struct dentry *dentry)
{
	D_FLAG_VERIFY(dentry, DCACHE_LRU_LIST);
	dentry->d_flags &= ~DCACHE_LRU_LIST;
	this_cpu_dec(nr_dentry_unused);
	list_del_init(&dentry->d_lru);
}

static void d_lru_shrink_move(struct dentry *dentry, struct list_head *list)
{
	D_FLAG_VERIFY(dentry, DCACHE_LRU_LIST);
	dentry->d_flags |= DCACHE_SHRINK_LIST;
	list_move_tail(&dentry->d_lru, list);
}

/*
 * dentry_lru_(add|del)_list) must be called with d_lock held.
 */
static void dentry_lru_add(struct dentry *dentry)
{
	if (unlikely(!(dentry->d_flags & DCACHE_LRU_LIST)))
		d_lru_add(dentry);
}

/**
 * d_drop - drop a dentry
 * @dentry: dentry to drop
 *
 * d_drop() unhashes the entry from the parent dentry hashes, so that it won't
 * be found through a VFS lookup any more. Note that this is different from
 * deleting the dentry - d_delete will try to mark the dentry negative if
 * possible, giving a successful _negative_ lookup, while d_drop will
 * just make the cache lookup fail.
 *
 * d_drop() is used mainly for stuff that wants to invalidate a dentry for some
 * reason (NFS timeouts or autofs deletes).
 *
 * __d_drop requires dentry->d_lock.
 */
void __d_drop(struct dentry *dentry)
{
	if (!d_unhashed(dentry)) {
		struct hlist_bl_head *b;
		/*
		 * Hashed dentries are normally on the dentry hashtable,
		 * with the exception of those newly allocated by
		 * d_obtain_alias, which are always IS_ROOT:
		 */
		if (unlikely(IS_ROOT(dentry)))
			b = &dentry->d_sb->s_anon;
		else
			b = d_hash(dentry->d_parent, dentry->d_name.hash);

		hlist_bl_lock(b);
		__hlist_bl_del(&dentry->d_hash);
		dentry->d_hash.pprev = NULL;
		hlist_bl_unlock(b);
		dentry_rcuwalk_barrier(dentry);
	}
}
EXPORT_SYMBOL(__d_drop);

void d_drop(struct dentry *dentry)
{
	spin_lock(&dentry->d_lock);
	__d_drop(dentry);
	spin_unlock(&dentry->d_lock);
}
EXPORT_SYMBOL(d_drop);

static void __dentry_kill(struct dentry *dentry)
{
	struct dentry *parent = NULL;
	bool can_free = true;
	if (!IS_ROOT(dentry))
		parent = dentry->d_parent;

	/*
	 * The dentry is now unrecoverably dead to the world.
	 */
	lockref_mark_dead(&dentry->d_lockref);

	/*
	 * inform the fs via d_prune that this dentry is about to be
	 * unhashed and destroyed.
	 */
	if ((dentry->d_flags & DCACHE_OP_PRUNE) && !d_unhashed(dentry))
		dentry->d_op->d_prune(dentry);

	if (dentry->d_flags & DCACHE_LRU_LIST) {
		if (!(dentry->d_flags & DCACHE_SHRINK_LIST))
			d_lru_del(dentry);
	}
	/* if it was on the hash then remove it */
	__d_drop(dentry);
	list_del(&dentry->d_u.d_child);
	/*
	 * Inform d_walk() that we are no longer attached to the
	 * dentry tree
	 */
	dentry->d_flags |= DCACHE_DENTRY_KILLED;
	if (parent)
		spin_unlock(&parent->d_lock);
	dentry_iput(dentry);
	/*
	 * dentry_iput drops the locks, at which point nobody (except
	 * transient RCU lookups) can reach this dentry.
	 */
	BUG_ON((int)dentry->d_lockref.count > 0);
	this_cpu_dec(nr_dentry);
	if (dentry->d_op && dentry->d_op->d_release)
		dentry->d_op->d_release(dentry);

	spin_lock(&dentry->d_lock);
	if (dentry->d_flags & DCACHE_SHRINK_LIST) {
		dentry->d_flags |= DCACHE_MAY_FREE;
		can_free = false;
	}
	spin_unlock(&dentry->d_lock);
	if (likely(can_free))
		dentry_free(dentry);
}

/*
 * Finish off a dentry we've decided to kill.
 * dentry->d_lock must be held, returns with it unlocked.
 * If ref is non-zero, then decrement the refcount too.
 * Returns dentry requiring refcount drop, or NULL if we're done.
 */
static struct dentry *dentry_kill(struct dentry *dentry)
	__releases(dentry->d_lock)
{
	struct inode *inode = dentry->d_inode;
	struct dentry *parent = NULL;

	if (inode && unlikely(!spin_trylock(&inode->i_lock)))
		goto failed;

	if (!IS_ROOT(dentry)) {
		parent = dentry->d_parent;
		if (unlikely(!spin_trylock(&parent->d_lock))) {
			if (inode)
				spin_unlock(&inode->i_lock);
			goto failed;
		}
	}

	__dentry_kill(dentry);
	return parent;

failed:
	spin_unlock(&dentry->d_lock);
	cpu_relax();
	return dentry; /* try again with same dentry */
}

static inline struct dentry *lock_parent(struct dentry *dentry)
{
	struct dentry *parent = dentry->d_parent;
	if (IS_ROOT(dentry))
		return NULL;
	if (unlikely((int)dentry->d_lockref.count < 0))
		return NULL;
	if (likely(spin_trylock(&parent->d_lock)))
		return parent;
	rcu_read_lock();
	spin_unlock(&dentry->d_lock);
again:
	parent = ACCESS_ONCE(dentry->d_parent);
	spin_lock(&parent->d_lock);
	/*
	 * We can't blindly lock dentry until we are sure
	 * that we won't violate the locking order.
	 * Any changes of dentry->d_parent must have
	 * been done with parent->d_lock held, so
	 * spin_lock() above is enough of a barrier
	 * for checking if it's still our child.
	 */
	if (unlikely(parent != dentry->d_parent)) {
		spin_unlock(&parent->d_lock);
		goto again;
	}
	rcu_read_unlock();
	if (parent != dentry)
		spin_lock_nested(&dentry->d_lock, DENTRY_D_LOCK_NESTED);
	else
		parent = NULL;
	return parent;
}

/* 
 * This is dput
 *
 * This is complicated by the fact that we do not want to put
 * dentries that are no longer on any hash chain on the unused
 * list: we'd much rather just get rid of them immediately.
 *
 * However, that implies that we have to traverse the dentry
 * tree upwards to the parents which might _also_ now be
 * scheduled for deletion (it may have been only waiting for
 * its last child to go away).
 *
 * This tail recursion is done by hand as we don't want to depend
 * on the compiler to always get this right (gcc generally doesn't).
 * Real recursion would eat up our stack space.
 */

/*
 * dput - release a dentry
 * @dentry: dentry to release 
 *
 * Release a dentry. This will drop the usage count and if appropriate
 * call the dentry unlink method as well as removing it from the queues and
 * releasing its resources. If the parent dentries were scheduled for release
 * they too may now get deleted.
 */
void dput(struct dentry *dentry)
{
	if (unlikely(!dentry))
		return;

repeat:
	if (lockref_put_or_lock(&dentry->d_lockref))
		return;

	/* Unreachable? Get rid of it */
	if (unlikely(d_unhashed(dentry)))
		goto kill_it;

	if (unlikely(dentry->d_flags & DCACHE_OP_DELETE)) {
		if (dentry->d_op->d_delete(dentry))
			goto kill_it;
	}

	if (!(dentry->d_flags & DCACHE_REFERENCED))
		dentry->d_flags |= DCACHE_REFERENCED;
	dentry_lru_add(dentry);

	dentry->d_lockref.count--;
	spin_unlock(&dentry->d_lock);
	return;

kill_it:
	dentry = dentry_kill(dentry);
	if (dentry)
		goto repeat;
}
EXPORT_SYMBOL(dput);

/**
 * d_invalidate - invalidate a dentry
 * @dentry: dentry to invalidate
 *
 * Try to invalidate the dentry if it turns out to be
 * possible. If there are other dentries that can be
 * reached through this one we can't delete it and we
 * return -EBUSY. On success we return 0.
 *
 * no dcache lock.
 */
 
int d_invalidate(struct dentry * dentry)
{
	/*
	 * If it's already been dropped, return OK.
	 */
	spin_lock(&dentry->d_lock);
	if (d_unhashed(dentry)) {
		spin_unlock(&dentry->d_lock);
		return 0;
	}
	/*
	 * Check whether to do a partial shrink_dcache
	 * to get rid of unused child entries.
	 */
	if (!list_empty(&dentry->d_subdirs)) {
		spin_unlock(&dentry->d_lock);
		shrink_dcache_parent(dentry);
		spin_lock(&dentry->d_lock);
	}

	/*
	 * Somebody else still using it?
	 *
	 * If it's a directory, we can't drop it
	 * for fear of somebody re-populating it
	 * with children (even though dropping it
	 * would make it unreachable from the root,
	 * we might still populate it if it was a
	 * working directory or similar).
	 * We also need to leave mountpoints alone,
	 * directory or not.
	 */
	if (dentry->d_lockref.count > 1 && dentry->d_inode) {
		if (S_ISDIR(dentry->d_inode->i_mode) || d_mountpoint(dentry)) {
			spin_unlock(&dentry->d_lock);
			return -EBUSY;
		}
	}

	__d_drop(dentry);
	spin_unlock(&dentry->d_lock);
	return 0;
}
EXPORT_SYMBOL(d_invalidate);

/* This must be called with d_lock held */
static inline void __dget_dlock(struct dentry *dentry)
{
	dentry->d_lockref.count++;
}

static inline void __dget(struct dentry *dentry)
{
	lockref_get(&dentry->d_lockref);
}

struct dentry *dget_parent(struct dentry *dentry)
{
	int gotref;
	struct dentry *ret;

	/*
	 * Do optimistic parent lookup without any
	 * locking.
	 */
	rcu_read_lock();
	ret = ACCESS_ONCE(dentry->d_parent);
	gotref = lockref_get_not_zero(&ret->d_lockref);
	rcu_read_unlock();
	if (likely(gotref)) {
		if (likely(ret == ACCESS_ONCE(dentry->d_parent)))
			return ret;
		dput(ret);
	}

repeat:
	/*
	 * Don't need rcu_dereference because we re-check it was correct under
	 * the lock.
	 */
	rcu_read_lock();
	ret = dentry->d_parent;
	spin_lock(&ret->d_lock);
	if (unlikely(ret != dentry->d_parent)) {
		spin_unlock(&ret->d_lock);
		rcu_read_unlock();
		goto repeat;
	}
	rcu_read_unlock();
	BUG_ON(!ret->d_lockref.count);
	ret->d_lockref.count++;
	spin_unlock(&ret->d_lock);
	return ret;
}
EXPORT_SYMBOL(dget_parent);

/**
 * d_find_alias - grab a hashed alias of inode
 * @inode: inode in question
 *
 * If inode has a hashed alias, or is a directory and has any alias,
 * acquire the reference to alias and return it. Otherwise return NULL.
 * Notice that if inode is a directory there can be only one alias and
 * it can be unhashed only if it has no children, or if it is the root
 * of a filesystem.
 *
 * If the inode has an IS_ROOT, DCACHE_DISCONNECTED alias, then prefer
 * any other hashed alias over that one.
 */
static struct dentry *__d_find_alias(struct inode *inode)
{
	struct dentry *alias, *discon_alias;

again:
	discon_alias = NULL;
	hlist_for_each_entry(alias, &inode->i_dentry, d_alias) {
		spin_lock(&alias->d_lock);
 		if (S_ISDIR(inode->i_mode) || !d_unhashed(alias)) {
			if (IS_ROOT(alias) &&
			    (alias->d_flags & DCACHE_DISCONNECTED)) {
				discon_alias = alias;
			} else {
				__dget_dlock(alias);
				spin_unlock(&alias->d_lock);
				return alias;
			}
		}
		spin_unlock(&alias->d_lock);
	}
	if (discon_alias) {
		alias = discon_alias;
		spin_lock(&alias->d_lock);
		if (S_ISDIR(inode->i_mode) || !d_unhashed(alias)) {
			__dget_dlock(alias);
			spin_unlock(&alias->d_lock);
			return alias;
		}
		spin_unlock(&alias->d_lock);
		goto again;
	}
	return NULL;
}

struct dentry *d_find_alias(struct inode *inode)
{
	struct dentry *de = NULL;

	if (!hlist_empty(&inode->i_dentry)) {
		spin_lock(&inode->i_lock);
		de = __d_find_alias(inode);
		spin_unlock(&inode->i_lock);
	}
	return de;
}
EXPORT_SYMBOL(d_find_alias);

/*
 *	Try to kill dentries associated with this inode.
 * WARNING: you must own a reference to inode.
 */
void d_prune_aliases(struct inode *inode)
{
	struct dentry *dentry;
restart:
	spin_lock(&inode->i_lock);
	hlist_for_each_entry(dentry, &inode->i_dentry, d_alias) {
		spin_lock(&dentry->d_lock);
		if (!dentry->d_lockref.count) {
			/*
			 * inform the fs via d_prune that this dentry
			 * is about to be unhashed and destroyed.
			 */
			if ((dentry->d_flags & DCACHE_OP_PRUNE) &&
			    !d_unhashed(dentry))
				dentry->d_op->d_prune(dentry);

			__dget_dlock(dentry);
			__d_drop(dentry);
			spin_unlock(&dentry->d_lock);
			spin_unlock(&inode->i_lock);
			dput(dentry);
			goto restart;
		}
		spin_unlock(&dentry->d_lock);
	}
	spin_unlock(&inode->i_lock);
}
EXPORT_SYMBOL(d_prune_aliases);

static void shrink_dentry_list(struct list_head *list)
{
	struct dentry *dentry, *parent;

	while (!list_empty(list)) {
		struct inode *inode;
		dentry = list_entry(list->prev, struct dentry, d_lru);
		spin_lock(&dentry->d_lock);
		parent = lock_parent(dentry);

		/*
		 * The dispose list is isolated and dentries are not accounted
		 * to the LRU here, so we can simply remove it from the list
		 * here regardless of whether it is referenced or not.
		 */
		d_shrink_del(dentry);

		/*
		 * We found an inuse dentry which was not removed from
		 * the LRU because of laziness during lookup. Do not free it.
		 */
		if ((int)dentry->d_lockref.count > 0) {
			spin_unlock(&dentry->d_lock);
			if (parent)
				spin_unlock(&parent->d_lock);
			continue;
		}


		if (unlikely(dentry->d_flags & DCACHE_DENTRY_KILLED)) {
			bool can_free = dentry->d_flags & DCACHE_MAY_FREE;
			spin_unlock(&dentry->d_lock);
			if (parent)
				spin_unlock(&parent->d_lock);
			if (can_free)
				dentry_free(dentry);
			continue;
		}

		inode = dentry->d_inode;
		if (inode && unlikely(!spin_trylock(&inode->i_lock))) {
			d_shrink_add(dentry, list);
			spin_unlock(&dentry->d_lock);
			if (parent)
				spin_unlock(&parent->d_lock);
			continue;
		}

		__dentry_kill(dentry);

		/*
		 * We need to prune ancestors too. This is necessary to prevent
		 * quadratic behavior of shrink_dcache_parent(), but is also
		 * expected to be beneficial in reducing dentry cache
		 * fragmentation.
		 */
		dentry = parent;
		while (dentry && !lockref_put_or_lock(&dentry->d_lockref)) {
			parent = lock_parent(dentry);
			if (dentry->d_lockref.count != 1) {
				dentry->d_lockref.count--;
				spin_unlock(&dentry->d_lock);
				if (parent)
					spin_unlock(&parent->d_lock);
				break;
			}
			inode = dentry->d_inode;	/* can't be NULL */
			if (unlikely(!spin_trylock(&inode->i_lock))) {
				spin_unlock(&dentry->d_lock);
				if (parent)
					spin_unlock(&parent->d_lock);
				cpu_relax();
				continue;
			}
			__dentry_kill(dentry);
			dentry = parent;
		}
	}
}

static enum lru_status
dentry_lru_isolate(struct list_head *item, spinlock_t *lru_lock, void *arg)
{
	struct list_head *freeable = arg;
	struct dentry	*dentry = container_of(item, struct dentry, d_lru);


	/*
	 * we are inverting the lru lock/dentry->d_lock here,
	 * so use a trylock. If we fail to get the lock, just skip
	 * it
	 */
	if (!spin_trylock(&dentry->d_lock))
		return LRU_SKIP;

	/*
	 * Referenced dentries are still in use. If they have active
	 * counts, just remove them from the LRU. Otherwise give them
	 * another pass through the LRU.
	 */
	if (dentry->d_lockref.count) {
		d_lru_isolate(dentry);
		spin_unlock(&dentry->d_lock);
		return LRU_REMOVED;
	}

	if (dentry->d_flags & DCACHE_REFERENCED) {
		dentry->d_flags &= ~DCACHE_REFERENCED;
		spin_unlock(&dentry->d_lock);

		/*
		 * The list move itself will be made by the common LRU code. At
		 * this point, we've dropped the dentry->d_lock but keep the
		 * lru lock. This is safe to do, since every list movement is
		 * protected by the lru lock even if both locks are held.
		 *
		 * This is guaranteed by the fact that all LRU management
		 * functions are intermediated by the LRU API calls like
		 * list_lru_add and list_lru_del. List movement in this file
		 * only ever occur through this functions or through callbacks
		 * like this one, that are called from the LRU API.
		 *
		 * The only exceptions to this are functions like
		 * shrink_dentry_list, and code that first checks for the
		 * DCACHE_SHRINK_LIST flag.  Those are guaranteed to be
		 * operating only with stack provided lists after they are
		 * properly isolated from the main list.  It is thus, always a
		 * local access.
		 */
		return LRU_ROTATE;
	}

	d_lru_shrink_move(dentry, freeable);
	spin_unlock(&dentry->d_lock);

	return LRU_REMOVED;
}

/**
 * prune_dcache_sb - shrink the dcache
 * @sb: superblock
 * @nr_to_scan : number of entries to try to free
 * @nid: which node to scan for freeable entities
 *
 * Attempt to shrink the superblock dcache LRU by @nr_to_scan entries. This is
 * done when we need more memory an called from the superblock shrinker
 * function.
 *
 * This function may fail to free any resources if all the dentries are in
 * use.
 */
long prune_dcache_sb(struct super_block *sb, unsigned long nr_to_scan,
		     int nid)
{
	LIST_HEAD(dispose);
	long freed;

	freed = list_lru_walk_node(&sb->s_dentry_lru, nid, dentry_lru_isolate,
				       &dispose, &nr_to_scan);
	shrink_dentry_list(&dispose);
	return freed;
}

static enum lru_status dentry_lru_isolate_shrink(struct list_head *item,
						spinlock_t *lru_lock, void *arg)
{
	struct list_head *freeable = arg;
	struct dentry	*dentry = container_of(item, struct dentry, d_lru);

	/*
	 * we are inverting the lru lock/dentry->d_lock here,
	 * so use a trylock. If we fail to get the lock, just skip
	 * it
	 */
	if (!spin_trylock(&dentry->d_lock))
		return LRU_SKIP;

	d_lru_shrink_move(dentry, freeable);
	spin_unlock(&dentry->d_lock);

	return LRU_REMOVED;
}


/**
 * shrink_dcache_sb - shrink dcache for a superblock
 * @sb: superblock
 *
 * Shrink the dcache for the specified super block. This is used to free
 * the dcache before unmounting a file system.
 */
void shrink_dcache_sb(struct super_block *sb)
{
	long freed;

	do {
		LIST_HEAD(dispose);

		freed = list_lru_walk(&sb->s_dentry_lru,
			dentry_lru_isolate_shrink, &dispose, UINT_MAX);

		this_cpu_sub(nr_dentry_unused, freed);
		shrink_dentry_list(&dispose);
	} while (freed > 0);
}
EXPORT_SYMBOL(shrink_dcache_sb);

/**
 * enum d_walk_ret - action to talke during tree walk
 * @D_WALK_CONTINUE:	contrinue walk
 * @D_WALK_QUIT:	quit walk
 * @D_WALK_NORETRY:	quit when retry is needed
 * @D_WALK_SKIP:	skip this dentry and its children
 */
enum d_walk_ret {
	D_WALK_CONTINUE,
	D_WALK_QUIT,
	D_WALK_NORETRY,
	D_WALK_SKIP,
};

/**
 * d_walk - walk the dentry tree
 * @parent:	start of walk
 * @data:	data passed to @enter() and @finish()
 * @enter:	callback when first entering the dentry
 * @finish:	callback when successfully finished the walk
 *
 * The @enter() and @finish() callbacks are called with d_lock held.
 */
static void d_walk(struct dentry *parent, void *data,
		   enum d_walk_ret (*enter)(void *, struct dentry *),
		   void (*finish)(void *))
{
	struct dentry *this_parent;
	struct list_head *next;
	unsigned seq = 0;
	enum d_walk_ret ret;
	bool retry = true;

again:
	read_seqbegin_or_lock(&rename_lock, &seq);
	this_parent = parent;
	spin_lock(&this_parent->d_lock);

	ret = enter(data, this_parent);
	switch (ret) {
	case D_WALK_CONTINUE:
		break;
	case D_WALK_QUIT:
	case D_WALK_SKIP:
		goto out_unlock;
	case D_WALK_NORETRY:
		retry = false;
		break;
	}
repeat:
	next = this_parent->d_subdirs.next;
resume:
	while (next != &this_parent->d_subdirs) {
		struct list_head *tmp = next;
		struct dentry *dentry = list_entry(tmp, struct dentry, d_u.d_child);
		next = tmp->next;

		spin_lock_nested(&dentry->d_lock, DENTRY_D_LOCK_NESTED);

		ret = enter(data, dentry);
		switch (ret) {
		case D_WALK_CONTINUE:
			break;
		case D_WALK_QUIT:
			spin_unlock(&dentry->d_lock);
			goto out_unlock;
		case D_WALK_NORETRY:
			retry = false;
			break;
		case D_WALK_SKIP:
			spin_unlock(&dentry->d_lock);
			continue;
		}

		if (!list_empty(&dentry->d_subdirs)) {
			spin_unlock(&this_parent->d_lock);
			spin_release(&dentry->d_lock.dep_map, 1, _RET_IP_);
			this_parent = dentry;
			spin_acquire(&this_parent->d_lock.dep_map, 0, 1, _RET_IP_);
			goto repeat;
		}
		spin_unlock(&dentry->d_lock);
	}
	/*
	 * All done at this level ... ascend and resume the search.
	 */
	if (this_parent != parent) {
		struct dentry *child = this_parent;
		this_parent = child->d_parent;

		rcu_read_lock();
		spin_unlock(&child->d_lock);
		spin_lock(&this_parent->d_lock);

		/*
		 * might go back up the wrong parent if we have had a rename
		 * or deletion
		 */
		if (this_parent != child->d_parent ||
			 (child->d_flags & DCACHE_DENTRY_KILLED) ||
			 need_seqretry(&rename_lock, seq)) {
			spin_unlock(&this_parent->d_lock);
			rcu_read_unlock();
			goto rename_retry;
		}
		rcu_read_unlock();
		next = child->d_u.d_child.next;
		goto resume;
	}
	if (need_seqretry(&rename_lock, seq)) {
		spin_unlock(&this_parent->d_lock);
		goto rename_retry;
	}
	if (finish)
		finish(data);

out_unlock:
	spin_unlock(&this_parent->d_lock);
	done_seqretry(&rename_lock, seq);
	return;

rename_retry:
	if (!retry)
		return;
	seq = 1;
	goto again;
}

/*
 * Search for at least 1 mount point in the dentry's subdirs.
 * We descend to the next level whenever the d_subdirs
 * list is non-empty and continue searching.
 */

static enum d_walk_ret check_mount(void *data, struct dentry *dentry)
{
	int *ret = data;
	if (d_mountpoint(dentry)) {
		*ret = 1;
		return D_WALK_QUIT;
	}
	return D_WALK_CONTINUE;
}

/**
 * have_submounts - check for mounts over a dentry
 * @parent: dentry to check.
 *
 * Return true if the parent or its subdirectories contain
 * a mount point
 */
int have_submounts(struct dentry *parent)
{
	int ret = 0;

	d_walk(parent, &ret, check_mount, NULL);

	return ret;
}
EXPORT_SYMBOL(have_submounts);

/*
 * Called by mount code to set a mountpoint and check if the mountpoint is
 * reachable (e.g. NFS can unhash a directory dentry and then the complete
 * subtree can become unreachable).
 *
 * Only one of check_submounts_and_drop() and d_set_mounted() must succeed.  For
 * this reason take rename_lock and d_lock on dentry and ancestors.
 */
int d_set_mounted(struct dentry *dentry)
{
	struct dentry *p;
	int ret = -ENOENT;
	write_seqlock(&rename_lock);
	for (p = dentry->d_parent; !IS_ROOT(p); p = p->d_parent) {
		/* Need exclusion wrt. check_submounts_and_drop() */
		spin_lock(&p->d_lock);
		if (unlikely(d_unhashed(p))) {
			spin_unlock(&p->d_lock);
			goto out;
		}
		spin_unlock(&p->d_lock);
	}
	spin_lock(&dentry->d_lock);
	if (!d_unlinked(dentry)) {
		dentry->d_flags |= DCACHE_MOUNTED;
		ret = 0;
	}
 	spin_unlock(&dentry->d_lock);
out:
	write_sequnlock(&rename_lock);
	return ret;
}

/*
 * Search the dentry child list of the specified parent,
 * and move any unused dentries to the end of the unused
 * list for prune_dcache(). We descend to the next level
 * whenever the d_subdirs list is non-empty and continue
 * searching.
 *
 * It returns zero iff there are no unused children,
 * otherwise  it returns the number of children moved to
 * the end of the unused list. This may not be the total
 * number of unused children, because select_parent can
 * drop the lock and return early due to latency
 * constraints.
 */

struct select_data {
	struct dentry *start;
	struct list_head dispose;
	int found;
};

static enum d_walk_ret select_collect(void *_data, struct dentry *dentry)
{
	struct select_data *data = _data;
	enum d_walk_ret ret = D_WALK_CONTINUE;

	if (data->start == dentry)
		goto out;

	if (dentry->d_flags & DCACHE_SHRINK_LIST) {
		data->found++;
	} else {
		if (dentry->d_flags & DCACHE_LRU_LIST)
			d_lru_del(dentry);
		if (!dentry->d_lockref.count) {
			d_shrink_add(dentry, &data->dispose);
			data->found++;
		}
	}
	/*
	 * We can return to the caller if we have found some (this
	 * ensures forward progress). We'll be coming back to find
	 * the rest.
	 */
	if (!list_empty(&data->dispose))
		ret = need_resched() ? D_WALK_QUIT : D_WALK_NORETRY;
out:
	return ret;
}

/**
 * shrink_dcache_parent - prune dcache
 * @parent: parent of entries to prune
 *
 * Prune the dcache to remove unused children of the parent dentry.
 */
void shrink_dcache_parent(struct dentry *parent)
{
	for (;;) {
		struct select_data data;

		INIT_LIST_HEAD(&data.dispose);
		data.start = parent;
		data.found = 0;

		d_walk(parent, &data, select_collect, NULL);
		if (!data.found)
			break;

		shrink_dentry_list(&data.dispose);
		cond_resched();
	}
}
EXPORT_SYMBOL(shrink_dcache_parent);

static enum d_walk_ret umount_check(void *_data, struct dentry *dentry)
{
	/* it has busy descendents; complain about those instead */
	if (!list_empty(&dentry->d_subdirs))
		return D_WALK_CONTINUE;

	/* root with refcount 1 is fine */
	if (dentry == _data && dentry->d_lockref.count == 1)
		return D_WALK_CONTINUE;

	printk(KERN_ERR "BUG: Dentry %p{i=%lx,n=%pd} "
			" still in use (%d) [unmount of %s %s]\n",
		       dentry,
		       dentry->d_inode ?
		       dentry->d_inode->i_ino : 0UL,
		       dentry,
		       dentry->d_lockref.count,
		       dentry->d_sb->s_type->name,
		       dentry->d_sb->s_id);
	WARN_ON(1);
	return D_WALK_CONTINUE;
}

static void do_one_tree(struct dentry *dentry)
{
	shrink_dcache_parent(dentry);
	d_walk(dentry, dentry, umount_check, NULL);
	d_drop(dentry);
	dput(dentry);
}

/*
 * destroy the dentries attached to a superblock on unmounting
 */
void shrink_dcache_for_umount(struct super_block *sb)
{
	struct dentry *dentry;

	WARN(down_read_trylock(&sb->s_umount), "s_umount should've been locked");

	dentry = sb->s_root;
	sb->s_root = NULL;
	do_one_tree(dentry);

	while (!hlist_bl_empty(&sb->s_anon)) {
		dentry = dget(hlist_bl_entry(hlist_bl_first(&sb->s_anon), struct dentry, d_hash));
		do_one_tree(dentry);
	}
}

static enum d_walk_ret check_and_collect(void *_data, struct dentry *dentry)
{
	struct select_data *data = _data;

	if (d_mountpoint(dentry)) {
		data->found = -EBUSY;
		return D_WALK_QUIT;
	}

	return select_collect(_data, dentry);
}

static void check_and_drop(void *_data)
{
	struct select_data *data = _data;

	if (d_mountpoint(data->start))
		data->found = -EBUSY;
	if (!data->found)
		__d_drop(data->start);
}

/**
 * check_submounts_and_drop - prune dcache, check for submounts and drop
 *
 * All done as a single atomic operation relative to has_unlinked_ancestor().
 * Returns 0 if successfully unhashed @parent.  If there were submounts then
 * return -EBUSY.
 *
 * @dentry: dentry to prune and drop
 */
int check_submounts_and_drop(struct dentry *dentry)
{
	int ret = 0;

	/* Negative dentries can be dropped without further checks */
	if (!dentry->d_inode) {
		d_drop(dentry);
		goto out;
	}

	for (;;) {
		struct select_data data;

		INIT_LIST_HEAD(&data.dispose);
		data.start = dentry;
		data.found = 0;

		d_walk(dentry, &data, check_and_collect, check_and_drop);
		ret = data.found;

		if (!list_empty(&data.dispose))
			shrink_dentry_list(&data.dispose);

		if (ret <= 0)
			break;

		cond_resched();
	}

out:
	return ret;
}
EXPORT_SYMBOL(check_submounts_and_drop);

/**
 * __d_alloc	-	allocate a dcache entry
 * @sb: filesystem it will belong to
 * @name: qstr of the name
 *
 * Allocates a dentry. It returns %NULL if there is insufficient memory
 * available. On a success the dentry is returned. The name passed in is
 * copied and the copy passed in may be reused after this call.
 */
 
struct dentry *__d_alloc(struct super_block *sb, const struct qstr *name)
{
	struct dentry *dentry;
	char *dname;

	dentry = kmem_cache_alloc(dentry_cache, GFP_KERNEL);
	if (!dentry)
		return NULL;

	/*
	 * We guarantee that the inline name is always NUL-terminated.
	 * This way the memcpy() done by the name switching in rename
	 * will still always have a NUL at the end, even if we might
	 * be overwriting an internal NUL character
	 */
	dentry->d_iname[DNAME_INLINE_LEN-1] = 0;
	if (name->len > DNAME_INLINE_LEN-1) {
		dname = kmalloc(name->len + 1, GFP_KERNEL);
		if (!dname) {
			kmem_cache_free(dentry_cache, dentry); 
			return NULL;
		}
	} else  {
		dname = dentry->d_iname;
	}	

	dentry->d_name.len = name->len;
	dentry->d_name.hash = name->hash;
	memcpy(dname, name->name, name->len);
	dname[name->len] = 0;

	/* Make sure we always see the terminating NUL character */
	smp_wmb();
	dentry->d_name.name = dname;

	dentry->d_lockref.count = 1;
	dentry->d_flags = 0;
	spin_lock_init(&dentry->d_lock);
	seqcount_init(&dentry->d_seq);
	dentry->d_inode = NULL;
	dentry->d_parent = dentry;
	dentry->d_sb = sb;
	dentry->d_op = NULL;
	dentry->d_fsdata = NULL;
	INIT_HLIST_BL_NODE(&dentry->d_hash);
	INIT_LIST_HEAD(&dentry->d_lru);
	INIT_LIST_HEAD(&dentry->d_subdirs);
	INIT_HLIST_NODE(&dentry->d_alias);
	INIT_LIST_HEAD(&dentry->d_u.d_child);
	d_set_d_op(dentry, dentry->d_sb->s_d_op);

	this_cpu_inc(nr_dentry);

	return dentry;
}

/**
 * d_alloc	-	allocate a dcache entry
 * @parent: parent of entry to allocate
 * @name: qstr of the name
 *
 * Allocates a dentry. It returns %NULL if there is insufficient memory
 * available. On a success the dentry is returned. The name passed in is
 * copied and the copy passed in may be reused after this call.
 */
struct dentry *d_alloc(struct dentry * parent, const struct qstr *name)
{
	struct dentry *dentry = __d_alloc(parent->d_sb, name);
	if (!dentry)
		return NULL;

	spin_lock(&parent->d_lock);
	/*
	 * don't need child lock because it is not subject
	 * to concurrency here
	 */
	__dget_dlock(parent);
	dentry->d_parent = parent;
	list_add(&dentry->d_u.d_child, &parent->d_subdirs);
	spin_unlock(&parent->d_lock);

	return dentry;
}
EXPORT_SYMBOL(d_alloc);

/**
 * d_alloc_pseudo - allocate a dentry (for lookup-less filesystems)
 * @sb: the superblock
 * @name: qstr of the name
 *
 * For a filesystem that just pins its dentries in memory and never
 * performs lookups at all, return an unhashed IS_ROOT dentry.
 */
struct dentry *d_alloc_pseudo(struct super_block *sb, const struct qstr *name)
{
	return __d_alloc(sb, name);
}
EXPORT_SYMBOL(d_alloc_pseudo);

struct dentry *d_alloc_name(struct dentry *parent, const char *name)
{
	struct qstr q;

	q.name = name;
	q.len = strlen(name);
	q.hash = full_name_hash(q.name, q.len);
	return d_alloc(parent, &q);
}
EXPORT_SYMBOL(d_alloc_name);

void d_set_d_op(struct dentry *dentry, const struct dentry_operations *op)
{
	WARN_ON_ONCE(dentry->d_op);
	WARN_ON_ONCE(dentry->d_flags & (DCACHE_OP_HASH	|
				DCACHE_OP_COMPARE	|
				DCACHE_OP_REVALIDATE	|
				DCACHE_OP_WEAK_REVALIDATE	|
				DCACHE_OP_DELETE ));
	dentry->d_op = op;
	if (!op)
		return;
	if (op->d_hash)
		dentry->d_flags |= DCACHE_OP_HASH;
	if (op->d_compare)
		dentry->d_flags |= DCACHE_OP_COMPARE;
	if (op->d_revalidate)
		dentry->d_flags |= DCACHE_OP_REVALIDATE;
	if (op->d_weak_revalidate)
		dentry->d_flags |= DCACHE_OP_WEAK_REVALIDATE;
	if (op->d_delete)
		dentry->d_flags |= DCACHE_OP_DELETE;
	if (op->d_prune)
		dentry->d_flags |= DCACHE_OP_PRUNE;

}
EXPORT_SYMBOL(d_set_d_op);

static unsigned d_flags_for_inode(struct inode *inode)
{
	unsigned add_flags = DCACHE_FILE_TYPE;

	if (!inode)
		return DCACHE_MISS_TYPE;

	if (S_ISDIR(inode->i_mode)) {
		add_flags = DCACHE_DIRECTORY_TYPE;
		if (unlikely(!(inode->i_opflags & IOP_LOOKUP))) {
			if (unlikely(!inode->i_op->lookup))
				add_flags = DCACHE_AUTODIR_TYPE;
			else
				inode->i_opflags |= IOP_LOOKUP;
		}
	} else if (unlikely(!(inode->i_opflags & IOP_NOFOLLOW))) {
		if (unlikely(inode->i_op->follow_link))
			add_flags = DCACHE_SYMLINK_TYPE;
		else
			inode->i_opflags |= IOP_NOFOLLOW;
	}

	if (unlikely(IS_AUTOMOUNT(inode)))
		add_flags |= DCACHE_NEED_AUTOMOUNT;
	return add_flags;
}

static void __d_instantiate(struct dentry *dentry, struct inode *inode)
{
	unsigned add_flags = d_flags_for_inode(inode);

	spin_lock(&dentry->d_lock);
	__d_set_type(dentry, add_flags);
	if (inode)
		hlist_add_head(&dentry->d_alias, &inode->i_dentry);
	dentry->d_inode = inode;
	dentry_rcuwalk_barrier(dentry);
	spin_unlock(&dentry->d_lock);
	fsnotify_d_instantiate(dentry, inode);
}

/**
 * d_instantiate - fill in inode information for a dentry
 * @entry: dentry to complete
 * @inode: inode to attach to this dentry
 *
 * Fill in inode information in the entry.
 *
 * This turns negative dentries into productive full members
 * of society.
 *
 * NOTE! This assumes that the inode count has been incremented
 * (or otherwise set) by the caller to indicate that it is now
 * in use by the dcache.
 */
 
void d_instantiate(struct dentry *entry, struct inode * inode)
{
	BUG_ON(!hlist_unhashed(&entry->d_alias));
	if (inode)
		spin_lock(&inode->i_lock);
	__d_instantiate(entry, inode);
	if (inode)
		spin_unlock(&inode->i_lock);
	security_d_instantiate(entry, inode);
}
EXPORT_SYMBOL(d_instantiate);

/**
 * d_instantiate_unique - instantiate a non-aliased dentry
 * @entry: dentry to instantiate
 * @inode: inode to attach to this dentry
 *
 * Fill in inode information in the entry. On success, it returns NULL.
 * If an unhashed alias of "entry" already exists, then we return the
 * aliased dentry instead and drop one reference to inode.
 *
 * Note that in order to avoid conflicts with rename() etc, the caller
 * had better be holding the parent directory semaphore.
 *
 * This also assumes that the inode count has been incremented
 * (or otherwise set) by the caller to indicate that it is now
 * in use by the dcache.
 */
static struct dentry *__d_instantiate_unique(struct dentry *entry,
					     struct inode *inode)
{
	struct dentry *alias;
	int len = entry->d_name.len;
	const char *name = entry->d_name.name;
	unsigned int hash = entry->d_name.hash;

	if (!inode) {
		__d_instantiate(entry, NULL);
		return NULL;
	}

	hlist_for_each_entry(alias, &inode->i_dentry, d_alias) {
		/*
		 * Don't need alias->d_lock here, because aliases with
		 * d_parent == entry->d_parent are not subject to name or
		 * parent changes, because the parent inode i_mutex is held.
		 */
		if (alias->d_name.hash != hash)
			continue;
		if (alias->d_parent != entry->d_parent)
			continue;
		if (alias->d_name.len != len)
			continue;
		if (dentry_cmp(alias, name, len))
			continue;
		__dget(alias);
		return alias;
	}

	__d_instantiate(entry, inode);
	return NULL;
}

struct dentry *d_instantiate_unique(struct dentry *entry, struct inode *inode)
{
	struct dentry *result;

	BUG_ON(!hlist_unhashed(&entry->d_alias));

	if (inode)
		spin_lock(&inode->i_lock);
	result = __d_instantiate_unique(entry, inode);
	if (inode)
		spin_unlock(&inode->i_lock);

	if (!result) {
		security_d_instantiate(entry, inode);
		return NULL;
	}

	BUG_ON(!d_unhashed(result));
	iput(inode);
	return result;
}

EXPORT_SYMBOL(d_instantiate_unique);

/**
 * d_instantiate_no_diralias - instantiate a non-aliased dentry
 * @entry: dentry to complete
 * @inode: inode to attach to this dentry
 *
 * Fill in inode information in the entry.  If a directory alias is found, then
 * return an error (and drop inode).  Together with d_materialise_unique() this
 * guarantees that a directory inode may never have more than one alias.
 */
int d_instantiate_no_diralias(struct dentry *entry, struct inode *inode)
{
	BUG_ON(!hlist_unhashed(&entry->d_alias));

	spin_lock(&inode->i_lock);
	if (S_ISDIR(inode->i_mode) && !hlist_empty(&inode->i_dentry)) {
		spin_unlock(&inode->i_lock);
		iput(inode);
		return -EBUSY;
	}
	__d_instantiate(entry, inode);
	spin_unlock(&inode->i_lock);
	security_d_instantiate(entry, inode);

	return 0;
}
EXPORT_SYMBOL(d_instantiate_no_diralias);

struct dentry *d_make_root(struct inode *root_inode)
{
	struct dentry *res = NULL;

	if (root_inode) {
		static const struct qstr name = QSTR_INIT("/", 1);

		res = __d_alloc(root_inode->i_sb, &name);
		if (res)
			d_instantiate(res, root_inode);
		else
			iput(root_inode);
	}
	return res;
}
EXPORT_SYMBOL(d_make_root);

static struct dentry * __d_find_any_alias(struct inode *inode)
{
	struct dentry *alias;

	if (hlist_empty(&inode->i_dentry))
		return NULL;
	alias = hlist_entry(inode->i_dentry.first, struct dentry, d_alias);
	__dget(alias);
	return alias;
}

/**
 * d_find_any_alias - find any alias for a given inode
 * @inode: inode to find an alias for
 *
 * If any aliases exist for the given inode, take and return a
 * reference for one of them.  If no aliases exist, return %NULL.
 */
struct dentry *d_find_any_alias(struct inode *inode)
{
	struct dentry *de;

	spin_lock(&inode->i_lock);
	de = __d_find_any_alias(inode);
	spin_unlock(&inode->i_lock);
	return de;
}
EXPORT_SYMBOL(d_find_any_alias);

static struct dentry *__d_obtain_alias(struct inode *inode, int disconnected)
{
	static const struct qstr anonstring = QSTR_INIT("/", 1);
	struct dentry *tmp;
	struct dentry *res;
	unsigned add_flags;

	if (!inode)
		return ERR_PTR(-ESTALE);
	if (IS_ERR(inode))
		return ERR_CAST(inode);

	res = d_find_any_alias(inode);
	if (res)
		goto out_iput;

	tmp = __d_alloc(inode->i_sb, &anonstring);
	if (!tmp) {
		res = ERR_PTR(-ENOMEM);
		goto out_iput;
	}

	spin_lock(&inode->i_lock);
	res = __d_find_any_alias(inode);
	if (res) {
		spin_unlock(&inode->i_lock);
		dput(tmp);
		goto out_iput;
	}

	/* attach a disconnected dentry */
	add_flags = d_flags_for_inode(inode);

	if (disconnected)
		add_flags |= DCACHE_DISCONNECTED;

	spin_lock(&tmp->d_lock);
	tmp->d_inode = inode;
	tmp->d_flags |= add_flags;
	hlist_add_head(&tmp->d_alias, &inode->i_dentry);
	hlist_bl_lock(&tmp->d_sb->s_anon);
	hlist_bl_add_head(&tmp->d_hash, &tmp->d_sb->s_anon);
	hlist_bl_unlock(&tmp->d_sb->s_anon);
	spin_unlock(&tmp->d_lock);
	spin_unlock(&inode->i_lock);
	security_d_instantiate(tmp, inode);

	return tmp;

 out_iput:
	if (res && !IS_ERR(res))
		security_d_instantiate(res, inode);
	iput(inode);
	return res;
}

/**
 * d_obtain_alias - find or allocate a DISCONNECTED dentry for a given inode
 * @inode: inode to allocate the dentry for
 *
 * Obtain a dentry for an inode resulting from NFS filehandle conversion or
 * similar open by handle operations.  The returned dentry may be anonymous,
 * or may have a full name (if the inode was already in the cache).
 *
 * When called on a directory inode, we must ensure that the inode only ever
 * has one dentry.  If a dentry is found, that is returned instead of
 * allocating a new one.
 *
 * On successful return, the reference to the inode has been transferred
 * to the dentry.  In case of an error the reference on the inode is released.
 * To make it easier to use in export operations a %NULL or IS_ERR inode may
 * be passed in and the error will be propagated to the return value,
 * with a %NULL @inode replaced by ERR_PTR(-ESTALE).
 */
struct dentry *d_obtain_alias(struct inode *inode)
{
	return __d_obtain_alias(inode, 1);
}
EXPORT_SYMBOL(d_obtain_alias);

/**
 * d_obtain_root - find or allocate a dentry for a given inode
 * @inode: inode to allocate the dentry for
 *
 * Obtain an IS_ROOT dentry for the root of a filesystem.
 *
 * We must ensure that directory inodes only ever have one dentry.  If a
 * dentry is found, that is returned instead of allocating a new one.
 *
 * On successful return, the reference to the inode has been transferred
 * to the dentry.  In case of an error the reference on the inode is
 * released.  A %NULL or IS_ERR inode may be passed in and will be the
 * error will be propagate to the return value, with a %NULL @inode
 * replaced by ERR_PTR(-ESTALE).
 */
struct dentry *d_obtain_root(struct inode *inode)
{
	return __d_obtain_alias(inode, 0);
}
EXPORT_SYMBOL(d_obtain_root);

/**
 * d_add_ci - lookup or allocate new dentry with case-exact name
 * @inode:  the inode case-insensitive lookup has found
 * @dentry: the negative dentry that was passed to the parent's lookup func
 * @name:   the case-exact name to be associated with the returned dentry
 *
 * This is to avoid filling the dcache with case-insensitive names to the
 * same inode, only the actual correct case is stored in the dcache for
 * case-insensitive filesystems.
 *
 * For a case-insensitive lookup match and if the the case-exact dentry
 * already exists in in the dcache, use it and return it.
 *
 * If no entry exists with the exact case name, allocate new dentry with
 * the exact case, and return the spliced entry.
 */
struct dentry *d_add_ci(struct dentry *dentry, struct inode *inode,
			struct qstr *name)
{
	struct dentry *found;
	struct dentry *new;

	/*
	 * First check if a dentry matching the name already exists,
	 * if not go ahead and create it now.
	 */
	found = d_hash_and_lookup(dentry->d_parent, name);
	if (unlikely(IS_ERR(found)))
		goto err_out;
	if (!found) {
		new = d_alloc(dentry->d_parent, name);
		if (!new) {
			found = ERR_PTR(-ENOMEM);
			goto err_out;
		}

		found = d_splice_alias(inode, new);
		if (found) {
			dput(new);
			return found;
		}
		return new;
	}

	/*
	 * If a matching dentry exists, and it's not negative use it.
	 *
	 * Decrement the reference count to balance the iget() done
	 * earlier on.
	 */
	if (found->d_inode) {
		if (unlikely(found->d_inode != inode)) {
			/* This can't happen because bad inodes are unhashed. */
			BUG_ON(!is_bad_inode(inode));
			BUG_ON(!is_bad_inode(found->d_inode));
		}
		iput(inode);
		return found;
	}

	/*
	 * Negative dentry: instantiate it unless the inode is a directory and
	 * already has a dentry.
	 */
	new = d_splice_alias(inode, found);
	if (new) {
		dput(found);
		found = new;
	}
	return found;

err_out:
	iput(inode);
	return found;
}
EXPORT_SYMBOL(d_add_ci);

/*
 * Do the slow-case of the dentry name compare.
 *
 * Unlike the dentry_cmp() function, we need to atomically
 * load the name and length information, so that the
 * filesystem can rely on them, and can use the 'name' and
 * 'len' information without worrying about walking off the
 * end of memory etc.
 *
 * Thus the read_seqcount_retry() and the "duplicate" info
 * in arguments (the low-level filesystem should not look
 * at the dentry inode or name contents directly, since
 * rename can change them while we're in RCU mode).
 */
enum slow_d_compare {
	D_COMP_OK,
	D_COMP_NOMATCH,
	D_COMP_SEQRETRY,
};

static noinline enum slow_d_compare slow_dentry_cmp(
		const struct dentry *parent,
		struct dentry *dentry,
		unsigned int seq,
		const struct qstr *name)
{
	int tlen = dentry->d_name.len;
	const char *tname = dentry->d_name.name;

	if (read_seqcount_retry(&dentry->d_seq, seq)) {
		cpu_relax();
		return D_COMP_SEQRETRY;
	}
	if (parent->d_op->d_compare(parent, dentry, tlen, tname, name))
		return D_COMP_NOMATCH;
	return D_COMP_OK;
}

/**
 * __d_lookup_rcu - search for a dentry (racy, store-free)
 * @parent: parent dentry
 * @name: qstr of name we wish to find
 * @seqp: returns d_seq value at the point where the dentry was found
 * Returns: dentry, or NULL
 *
 * __d_lookup_rcu is the dcache lookup function for rcu-walk name
 * resolution (store-free path walking) design described in
 * Documentation/filesystems/path-lookup.txt.
 *
 * This is not to be used outside core vfs.
 *
 * __d_lookup_rcu must only be used in rcu-walk mode, ie. with vfsmount lock
 * held, and rcu_read_lock held. The returned dentry must not be stored into
 * without taking d_lock and checking d_seq sequence count against @seq
 * returned here.
 *
 * A refcount may be taken on the found dentry with the d_rcu_to_refcount
 * function.
 *
 * Alternatively, __d_lookup_rcu may be called again to look up the child of
 * the returned dentry, so long as its parent's seqlock is checked after the
 * child is looked up. Thus, an interlocking stepping of sequence lock checks
 * is formed, giving integrity down the path walk.
 *
 * NOTE! The caller *has* to check the resulting dentry against the sequence
 * number we've returned before using any of the resulting dentry state!
 */
struct dentry *__d_lookup_rcu(const struct dentry *parent,
				const struct qstr *name,
				unsigned *seqp)
{
	u64 hashlen = name->hash_len;
	const unsigned char *str = name->name;
	struct hlist_bl_head *b = d_hash(parent, hashlen_hash(hashlen));
	struct hlist_bl_node *node;
	struct dentry *dentry;

	/*
	 * Note: There is significant duplication with __d_lookup_rcu which is
	 * required to prevent single threaded performance regressions
	 * especially on architectures where smp_rmb (in seqcounts) are costly.
	 * Keep the two functions in sync.
	 */

	/*
	 * The hash list is protected using RCU.
	 *
	 * Carefully use d_seq when comparing a candidate dentry, to avoid
	 * races with d_move().
	 *
	 * It is possible that concurrent renames can mess up our list
	 * walk here and result in missing our dentry, resulting in the
	 * false-negative result. d_lookup() protects against concurrent
	 * renames using rename_lock seqlock.
	 *
	 * See Documentation/filesystems/path-lookup.txt for more details.
	 */
	hlist_bl_for_each_entry_rcu(dentry, node, b, d_hash) {
		unsigned seq;

seqretry:
		/*
		 * The dentry sequence count protects us from concurrent
		 * renames, and thus protects parent and name fields.
		 *
		 * The caller must perform a seqcount check in order
		 * to do anything useful with the returned dentry.
		 *
		 * NOTE! We do a "raw" seqcount_begin here. That means that
		 * we don't wait for the sequence count to stabilize if it
		 * is in the middle of a sequence change. If we do the slow
		 * dentry compare, we will do seqretries until it is stable,
		 * and if we end up with a successful lookup, we actually
		 * want to exit RCU lookup anyway.
		 */
		seq = raw_seqcount_begin(&dentry->d_seq);
		if (dentry->d_parent != parent)
			continue;
		if (d_unhashed(dentry))
			continue;

		if (unlikely(parent->d_flags & DCACHE_OP_COMPARE)) {
			if (dentry->d_name.hash != hashlen_hash(hashlen))
				continue;
			*seqp = seq;
			switch (slow_dentry_cmp(parent, dentry, seq, name)) {
			case D_COMP_OK:
				return dentry;
			case D_COMP_NOMATCH:
				continue;
			default:
				goto seqretry;
			}
		}

		if (dentry->d_name.hash_len != hashlen)
			continue;
		*seqp = seq;
		if (!dentry_cmp(dentry, str, hashlen_len(hashlen)))
			return dentry;
	}
	return NULL;
}

/**
 * d_lookup - search for a dentry
 * @parent: parent dentry
 * @name: qstr of name we wish to find
 * Returns: dentry, or NULL
 *
 * d_lookup searches the children of the parent dentry for the name in
 * question. If the dentry is found its reference count is incremented and the
 * dentry is returned. The caller must use dput to free the entry when it has
 * finished using it. %NULL is returned if the dentry does not exist.
 */
struct dentry *d_lookup(const struct dentry *parent, const struct qstr *name)
{
	struct dentry *dentry;
	unsigned seq;

        do {
                seq = read_seqbegin(&rename_lock);
                dentry = __d_lookup(parent, name);
                if (dentry)
			break;
	} while (read_seqretry(&rename_lock, seq));
	return dentry;
}
EXPORT_SYMBOL(d_lookup);

/**
 * __d_lookup - search for a dentry (racy)
 * @parent: parent dentry
 * @name: qstr of name we wish to find
 * Returns: dentry, or NULL
 *
 * __d_lookup is like d_lookup, however it may (rarely) return a
 * false-negative result due to unrelated rename activity.
 *
 * __d_lookup is slightly faster by avoiding rename_lock read seqlock,
 * however it must be used carefully, eg. with a following d_lookup in
 * the case of failure.
 *
 * __d_lookup callers must be commented.
 */
struct dentry *__d_lookup(const struct dentry *parent, const struct qstr *name)
{
	unsigned int len = name->len;
	unsigned int hash = name->hash;
	const unsigned char *str = name->name;
	struct hlist_bl_head *b = d_hash(parent, hash);
	struct hlist_bl_node *node;
	struct dentry *found = NULL;
	struct dentry *dentry;

	/*
	 * Note: There is significant duplication with __d_lookup_rcu which is
	 * required to prevent single threaded performance regressions
	 * especially on architectures where smp_rmb (in seqcounts) are costly.
	 * Keep the two functions in sync.
	 */

	/*
	 * The hash list is protected using RCU.
	 *
	 * Take d_lock when comparing a candidate dentry, to avoid races
	 * with d_move().
	 *
	 * It is possible that concurrent renames can mess up our list
	 * walk here and result in missing our dentry, resulting in the
	 * false-negative result. d_lookup() protects against concurrent
	 * renames using rename_lock seqlock.
	 *
	 * See Documentation/filesystems/path-lookup.txt for more details.
	 */
	rcu_read_lock();
	
	hlist_bl_for_each_entry_rcu(dentry, node, b, d_hash) {

		if (dentry->d_name.hash != hash)
			continue;

		spin_lock(&dentry->d_lock);
		if (dentry->d_parent != parent)
			goto next;
		if (d_unhashed(dentry))
			goto next;

		/*
		 * It is safe to compare names since d_move() cannot
		 * change the qstr (protected by d_lock).
		 */
		if (parent->d_flags & DCACHE_OP_COMPARE) {
			int tlen = dentry->d_name.len;
			const char *tname = dentry->d_name.name;
			if (parent->d_op->d_compare(parent, dentry, tlen, tname, name))
				goto next;
		} else {
			if (dentry->d_name.len != len)
				goto next;
			if (dentry_cmp(dentry, str, len))
				goto next;
		}

		dentry->d_lockref.count++;
		found = dentry;
		spin_unlock(&dentry->d_lock);
		break;
next:
		spin_unlock(&dentry->d_lock);
 	}
 	rcu_read_unlock();

 	return found;
}

/**
 * d_hash_and_lookup - hash the qstr then search for a dentry
 * @dir: Directory to search in
 * @name: qstr of name we wish to find
 *
 * On lookup failure NULL is returned; on bad name - ERR_PTR(-error)
 */
struct dentry *d_hash_and_lookup(struct dentry *dir, struct qstr *name)
{
	/*
	 * Check for a fs-specific hash function. Note that we must
	 * calculate the standard hash first, as the d_op->d_hash()
	 * routine may choose to leave the hash value unchanged.
	 */
	name->hash = full_name_hash(name->name, name->len);
	if (dir->d_flags & DCACHE_OP_HASH) {
		int err = dir->d_op->d_hash(dir, name);
		if (unlikely(err < 0))
			return ERR_PTR(err);
	}
	return d_lookup(dir, name);
}
EXPORT_SYMBOL(d_hash_and_lookup);

/**
 * d_validate - verify dentry provided from insecure source (deprecated)
 * @dentry: The dentry alleged to be valid child of @dparent
 * @dparent: The parent dentry (known to be valid)
 *
 * An insecure source has sent us a dentry, here we verify it and dget() it.
 * This is used by ncpfs in its readdir implementation.
 * Zero is returned in the dentry is invalid.
 *
 * This function is slow for big directories, and deprecated, do not use it.
 */
int d_validate(struct dentry *dentry, struct dentry *dparent)
{
	struct dentry *child;

	spin_lock(&dparent->d_lock);
	list_for_each_entry(child, &dparent->d_subdirs, d_u.d_child) {
		if (dentry == child) {
			spin_lock_nested(&dentry->d_lock, DENTRY_D_LOCK_NESTED);
			__dget_dlock(dentry);
			spin_unlock(&dentry->d_lock);
			spin_unlock(&dparent->d_lock);
			return 1;
		}
	}
	spin_unlock(&dparent->d_lock);

	return 0;
}
EXPORT_SYMBOL(d_validate);

/*
 * When a file is deleted, we have two options:
 * - turn this dentry into a negative dentry
 * - unhash this dentry and free it.
 *
 * Usually, we want to just turn this into
 * a negative dentry, but if anybody else is
 * currently using the dentry or the inode
 * we can't do that and we fall back on removing
 * it from the hash queues and waiting for
 * it to be deleted later when it has no users
 */
 
/**
 * d_delete - delete a dentry
 * @dentry: The dentry to delete
 *
 * Turn the dentry into a negative dentry if possible, otherwise
 * remove it from the hash queues so it can be deleted later
 */
 
void d_delete(struct dentry * dentry)
{
	struct inode *inode;
	int isdir = 0;
	/*
	 * Are we the only user?
	 */
again:
	spin_lock(&dentry->d_lock);
	inode = dentry->d_inode;
	isdir = S_ISDIR(inode->i_mode);
	if (dentry->d_lockref.count == 1) {
		if (!spin_trylock(&inode->i_lock)) {
			spin_unlock(&dentry->d_lock);
			cpu_relax();
			goto again;
		}
		dentry->d_flags &= ~DCACHE_CANT_MOUNT;
		dentry_unlink_inode(dentry);
		fsnotify_nameremove(dentry, isdir);
		return;
	}

	if (!d_unhashed(dentry))
		__d_drop(dentry);

	spin_unlock(&dentry->d_lock);

	fsnotify_nameremove(dentry, isdir);
}
EXPORT_SYMBOL(d_delete);

static void __d_rehash(struct dentry * entry, struct hlist_bl_head *b)
{
	BUG_ON(!d_unhashed(entry));
	hlist_bl_lock(b);
	entry->d_flags |= DCACHE_RCUACCESS;
	hlist_bl_add_head_rcu(&entry->d_hash, b);
	hlist_bl_unlock(b);
}

static void _d_rehash(struct dentry * entry)
{
	__d_rehash(entry, d_hash(entry->d_parent, entry->d_name.hash));
}

/**
 * d_rehash	- add an entry back to the hash
 * @entry: dentry to add to the hash
 *
 * Adds a dentry to the hash according to its name.
 */
 
void d_rehash(struct dentry * entry)
{
	spin_lock(&entry->d_lock);
	_d_rehash(entry);
	spin_unlock(&entry->d_lock);
}
EXPORT_SYMBOL(d_rehash);

/**
 * dentry_update_name_case - update case insensitive dentry with a new name
 * @dentry: dentry to be updated
 * @name: new name
 *
 * Update a case insensitive dentry with new case of name.
 *
 * dentry must have been returned by d_lookup with name @name. Old and new
 * name lengths must match (ie. no d_compare which allows mismatched name
 * lengths).
 *
 * Parent inode i_mutex must be held over d_lookup and into this call (to
 * keep renames and concurrent inserts, and readdir(2) away).
 */
void dentry_update_name_case(struct dentry *dentry, struct qstr *name)
{
	BUG_ON(!mutex_is_locked(&dentry->d_parent->d_inode->i_mutex));
	BUG_ON(dentry->d_name.len != name->len); /* d_lookup gives this */

	spin_lock(&dentry->d_lock);
	write_seqcount_begin(&dentry->d_seq);
	memcpy((unsigned char *)dentry->d_name.name, name->name, name->len);
	write_seqcount_end(&dentry->d_seq);
	spin_unlock(&dentry->d_lock);
}
EXPORT_SYMBOL(dentry_update_name_case);

static void switch_names(struct dentry *dentry, struct dentry *target)
{
	if (dname_external(target)) {
		if (dname_external(dentry)) {
			/*
			 * Both external: swap the pointers
			 */
			swap(target->d_name.name, dentry->d_name.name);
		} else {
			/*
			 * dentry:internal, target:external.  Steal target's
			 * storage and make target internal.
			 */
			memcpy(target->d_iname, dentry->d_name.name,
					dentry->d_name.len + 1);
			dentry->d_name.name = target->d_name.name;
			target->d_name.name = target->d_iname;
		}
	} else {
		if (dname_external(dentry)) {
			/*
			 * dentry:external, target:internal.  Give dentry's
			 * storage to target and make dentry internal
			 */
			memcpy(dentry->d_iname, target->d_name.name,
					target->d_name.len + 1);
			target->d_name.name = dentry->d_name.name;
			dentry->d_name.name = dentry->d_iname;
		} else {
			/*
			 * Both are internal.
			 */
			unsigned int i;
			BUILD_BUG_ON(!IS_ALIGNED(DNAME_INLINE_LEN, sizeof(long)));
			for (i = 0; i < DNAME_INLINE_LEN / sizeof(long); i++) {
				swap(((long *) &dentry->d_iname)[i],
				     ((long *) &target->d_iname)[i]);
			}
		}
	}
	swap(dentry->d_name.len, target->d_name.len);
}

static void dentry_lock_for_move(struct dentry *dentry, struct dentry *target)
{
	/*
	 * XXXX: do we really need to take target->d_lock?
	 */
	if (IS_ROOT(dentry) || dentry->d_parent == target->d_parent)
		spin_lock(&target->d_parent->d_lock);
	else {
		if (d_ancestor(dentry->d_parent, target->d_parent)) {
			spin_lock(&dentry->d_parent->d_lock);
			spin_lock_nested(&target->d_parent->d_lock,
						DENTRY_D_LOCK_NESTED);
		} else {
			spin_lock(&target->d_parent->d_lock);
			spin_lock_nested(&dentry->d_parent->d_lock,
						DENTRY_D_LOCK_NESTED);
		}
	}
	if (target < dentry) {
		spin_lock_nested(&target->d_lock, 2);
		spin_lock_nested(&dentry->d_lock, 3);
	} else {
		spin_lock_nested(&dentry->d_lock, 2);
		spin_lock_nested(&target->d_lock, 3);
	}
}

static void dentry_unlock_parents_for_move(struct dentry *dentry,
					struct dentry *target)
{
	if (target->d_parent != dentry->d_parent)
		spin_unlock(&dentry->d_parent->d_lock);
	if (target->d_parent != target)
		spin_unlock(&target->d_parent->d_lock);
}

/*
 * When switching names, the actual string doesn't strictly have to
 * be preserved in the target - because we're dropping the target
 * anyway. As such, we can just do a simple memcpy() to copy over
 * the new name before we switch.
 *
 * Note that we have to be a lot more careful about getting the hash
 * switched - we have to switch the hash value properly even if it
 * then no longer matches the actual (corrupted) string of the target.
 * The hash value has to match the hash queue that the dentry is on..
 */
/*
 * __d_move - move a dentry
 * @dentry: entry to move
 * @target: new dentry
 * @exchange: exchange the two dentries
 *
 * Update the dcache to reflect the move of a file name. Negative
 * dcache entries should not be moved in this way. Caller must hold
 * rename_lock, the i_mutex of the source and target directories,
 * and the sb->s_vfs_rename_mutex if they differ. See lock_rename().
 */
static void __d_move(struct dentry *dentry, struct dentry *target,
		     bool exchange)
{
	if (!dentry->d_inode)
		printk(KERN_WARNING "VFS: moving negative dcache entry\n");

	BUG_ON(d_ancestor(dentry, target));
	BUG_ON(d_ancestor(target, dentry));

	dentry_lock_for_move(dentry, target);

	write_seqcount_begin(&dentry->d_seq);
	write_seqcount_begin_nested(&target->d_seq, DENTRY_D_LOCK_NESTED);

	/* __d_drop does write_seqcount_barrier, but they're OK to nest. */

	/*
	 * Move the dentry to the target hash queue. Don't bother checking
	 * for the same hash queue because of how unlikely it is.
	 */
	__d_drop(dentry);
	__d_rehash(dentry, d_hash(target->d_parent, target->d_name.hash));

	/*
	 * Unhash the target (d_delete() is not usable here).  If exchanging
	 * the two dentries, then rehash onto the other's hash queue.
	 */
	__d_drop(target);
	if (exchange) {
		__d_rehash(target,
			   d_hash(dentry->d_parent, dentry->d_name.hash));
	}

	list_del(&dentry->d_u.d_child);
	list_del(&target->d_u.d_child);

	/* Switch the names.. */
	switch_names(dentry, target);
	swap(dentry->d_name.hash, target->d_name.hash);

	/* ... and switch the parents */
	if (IS_ROOT(dentry)) {
		dentry->d_parent = target->d_parent;
		target->d_parent = target;
		INIT_LIST_HEAD(&target->d_u.d_child);
	} else {
		swap(dentry->d_parent, target->d_parent);

		/* And add them back to the (new) parent lists */
		list_add(&target->d_u.d_child, &target->d_parent->d_subdirs);
	}

	list_add(&dentry->d_u.d_child, &dentry->d_parent->d_subdirs);

	write_seqcount_end(&target->d_seq);
	write_seqcount_end(&dentry->d_seq);

	dentry_unlock_parents_for_move(dentry, target);
	if (exchange)
		fsnotify_d_move(target);
	spin_unlock(&target->d_lock);
	fsnotify_d_move(dentry);
	spin_unlock(&dentry->d_lock);
}

/*
 * d_move - move a dentry
 * @dentry: entry to move
 * @target: new dentry
 *
 * Update the dcache to reflect the move of a file name. Negative
 * dcache entries should not be moved in this way. See the locking
 * requirements for __d_move.
 */
void d_move(struct dentry *dentry, struct dentry *target)
{
	write_seqlock(&rename_lock);
	__d_move(dentry, target, false);
	write_sequnlock(&rename_lock);
}
EXPORT_SYMBOL(d_move);

/*
 * d_exchange - exchange two dentries
 * @dentry1: first dentry
 * @dentry2: second dentry
 */
void d_exchange(struct dentry *dentry1, struct dentry *dentry2)
{
	write_seqlock(&rename_lock);

	WARN_ON(!dentry1->d_inode);
	WARN_ON(!dentry2->d_inode);
	WARN_ON(IS_ROOT(dentry1));
	WARN_ON(IS_ROOT(dentry2));

	__d_move(dentry1, dentry2, true);

	write_sequnlock(&rename_lock);
}

/**
 * d_ancestor - search for an ancestor
 * @p1: ancestor dentry
 * @p2: child dentry
 *
 * Returns the ancestor dentry of p2 which is a child of p1, if p1 is
 * an ancestor of p2, else NULL.
 */
struct dentry *d_ancestor(struct dentry *p1, struct dentry *p2)
{
	struct dentry *p;

	for (p = p2; !IS_ROOT(p); p = p->d_parent) {
		if (p->d_parent == p1)
			return p;
	}
	return NULL;
}

/*
 * This helper attempts to cope with remotely renamed directories
 *
 * It assumes that the caller is already holding
 * dentry->d_parent->d_inode->i_mutex, inode->i_lock and rename_lock
 *
 * Note: If ever the locking in lock_rename() changes, then please
 * remember to update this too...
 */
static struct dentry *__d_unalias(struct inode *inode,
		struct dentry *dentry, struct dentry *alias)
{
	struct mutex *m1 = NULL, *m2 = NULL;
	struct dentry *ret = ERR_PTR(-EBUSY);

	/* If alias and dentry share a parent, then no extra locks required */
	if (alias->d_parent == dentry->d_parent)
		goto out_unalias;

	/* See lock_rename() */
	if (!mutex_trylock(&dentry->d_sb->s_vfs_rename_mutex))
		goto out_err;
	m1 = &dentry->d_sb->s_vfs_rename_mutex;
	if (!mutex_trylock(&alias->d_parent->d_inode->i_mutex))
		goto out_err;
	m2 = &alias->d_parent->d_inode->i_mutex;
out_unalias:
	if (likely(!d_mountpoint(alias))) {
		__d_move(alias, dentry, false);
		ret = alias;
	}
out_err:
	spin_unlock(&inode->i_lock);
	if (m2)
		mutex_unlock(m2);
	if (m1)
		mutex_unlock(m1);
	return ret;
}

/*
 * Prepare an anonymous dentry for life in the superblock's dentry tree as a
 * named dentry in place of the dentry to be replaced.
 * returns with anon->d_lock held!
 */
static void __d_materialise_dentry(struct dentry *dentry, struct dentry *anon)
{
	struct dentry *dparent;

	dentry_lock_for_move(anon, dentry);

	write_seqcount_begin(&dentry->d_seq);
	write_seqcount_begin_nested(&anon->d_seq, DENTRY_D_LOCK_NESTED);

	dparent = dentry->d_parent;

	switch_names(dentry, anon);
	swap(dentry->d_name.hash, anon->d_name.hash);

	dentry->d_parent = dentry;
	list_del_init(&dentry->d_u.d_child);
	anon->d_parent = dparent;
	if (likely(!d_unhashed(anon))) {
		hlist_bl_lock(&anon->d_sb->s_anon);
		__hlist_bl_del(&anon->d_hash);
		anon->d_hash.pprev = NULL;
		hlist_bl_unlock(&anon->d_sb->s_anon);
	}
	list_move(&anon->d_u.d_child, &dparent->d_subdirs);

	write_seqcount_end(&dentry->d_seq);
	write_seqcount_end(&anon->d_seq);

	dentry_unlock_parents_for_move(anon, dentry);
	spin_unlock(&dentry->d_lock);

	/* anon->d_lock still locked, returns locked */
}

/**
 * d_splice_alias - splice a disconnected dentry into the tree if one exists
 * @inode:  the inode which may have a disconnected dentry
 * @dentry: a negative dentry which we want to point to the inode.
 *
 * If inode is a directory and has an IS_ROOT alias, then d_move that in
 * place of the given dentry and return it, else simply d_add the inode
 * to the dentry and return NULL.
 *
 * If a non-IS_ROOT directory is found, the filesystem is corrupt, and
 * we should error out: directories can't have multiple aliases.
 *
 * This is needed in the lookup routine of any filesystem that is exportable
 * (via knfsd) so that we can build dcache paths to directories effectively.
 *
 * If a dentry was found and moved, then it is returned.  Otherwise NULL
 * is returned.  This matches the expected return value of ->lookup.
 *
 * Cluster filesystems may call this function with a negative, hashed dentry.
 * In that case, we know that the inode will be a regular file, and also this
 * will only occur during atomic_open. So we need to check for the dentry
 * being already hashed only in the final case.
 */
struct dentry *d_splice_alias(struct inode *inode, struct dentry *dentry)
{
	struct dentry *new = NULL;

	if (IS_ERR(inode))
		return ERR_CAST(inode);

	if (inode && S_ISDIR(inode->i_mode)) {
		spin_lock(&inode->i_lock);
		new = __d_find_any_alias(inode);
		if (new) {
			if (!IS_ROOT(new)) {
				spin_unlock(&inode->i_lock);
				dput(new);
				return ERR_PTR(-EIO);
			}
			if (d_ancestor(new, dentry)) {
				spin_unlock(&inode->i_lock);
				dput(new);
				return ERR_PTR(-EIO);
			}
			write_seqlock(&rename_lock);
			__d_materialise_dentry(dentry, new);
			write_sequnlock(&rename_lock);
<<<<<<< HEAD
			__d_drop(new);
=======
>>>>>>> 9e82bf01
			_d_rehash(new);
			spin_unlock(&new->d_lock);
			spin_unlock(&inode->i_lock);
			security_d_instantiate(new, inode);
			iput(inode);
		} else {
			/* already taking inode->i_lock, so d_add() by hand */
			__d_instantiate(dentry, inode);
			spin_unlock(&inode->i_lock);
			security_d_instantiate(dentry, inode);
			d_rehash(dentry);
		}
	} else {
		d_instantiate(dentry, inode);
		if (d_unhashed(dentry))
			d_rehash(dentry);
	}
	return new;
}
EXPORT_SYMBOL(d_splice_alias);

/**
 * d_materialise_unique - introduce an inode into the tree
 * @dentry: candidate dentry
 * @inode: inode to bind to the dentry, to which aliases may be attached
 *
 * Introduces an dentry into the tree, substituting an extant disconnected
 * root directory alias in its place if there is one. Caller must hold the
 * i_mutex of the parent directory.
 */
struct dentry *d_materialise_unique(struct dentry *dentry, struct inode *inode)
{
	struct dentry *actual;

	BUG_ON(!d_unhashed(dentry));

	if (!inode) {
		actual = dentry;
		__d_instantiate(dentry, NULL);
		d_rehash(actual);
		goto out_nolock;
	}

	spin_lock(&inode->i_lock);

	if (S_ISDIR(inode->i_mode)) {
		struct dentry *alias;

		/* Does an aliased dentry already exist? */
		alias = __d_find_alias(inode);
		if (alias) {
			actual = alias;
			write_seqlock(&rename_lock);

			if (d_ancestor(alias, dentry)) {
				/* Check for loops */
				actual = ERR_PTR(-ELOOP);
				spin_unlock(&inode->i_lock);
			} else if (IS_ROOT(alias)) {
				/* Is this an anonymous mountpoint that we
				 * could splice into our tree? */
				__d_materialise_dentry(dentry, alias);
				write_sequnlock(&rename_lock);
				goto found;
			} else {
				/* Nope, but we must(!) avoid directory
				 * aliasing. This drops inode->i_lock */
				actual = __d_unalias(inode, dentry, alias);
			}
			write_sequnlock(&rename_lock);
			if (IS_ERR(actual)) {
				if (PTR_ERR(actual) == -ELOOP)
					pr_warn_ratelimited(
						"VFS: Lookup of '%s' in %s %s"
						" would have caused loop\n",
						dentry->d_name.name,
						inode->i_sb->s_type->name,
						inode->i_sb->s_id);
				dput(alias);
			}
			goto out_nolock;
		}
	}

	/* Add a unique reference */
	actual = __d_instantiate_unique(dentry, inode);
	if (!actual)
		actual = dentry;
	else
		BUG_ON(!d_unhashed(actual));

	spin_lock(&actual->d_lock);
found:
	_d_rehash(actual);
	spin_unlock(&actual->d_lock);
	spin_unlock(&inode->i_lock);
out_nolock:
	if (actual == dentry) {
		security_d_instantiate(dentry, inode);
		return NULL;
	}

	iput(inode);
	return actual;
}
EXPORT_SYMBOL_GPL(d_materialise_unique);

static int prepend(char **buffer, int *buflen, const char *str, int namelen)
{
	*buflen -= namelen;
	if (*buflen < 0)
		return -ENAMETOOLONG;
	*buffer -= namelen;
	memcpy(*buffer, str, namelen);
	return 0;
}

/**
 * prepend_name - prepend a pathname in front of current buffer pointer
 * @buffer: buffer pointer
 * @buflen: allocated length of the buffer
 * @name:   name string and length qstr structure
 *
 * With RCU path tracing, it may race with d_move(). Use ACCESS_ONCE() to
 * make sure that either the old or the new name pointer and length are
 * fetched. However, there may be mismatch between length and pointer.
 * The length cannot be trusted, we need to copy it byte-by-byte until
 * the length is reached or a null byte is found. It also prepends "/" at
 * the beginning of the name. The sequence number check at the caller will
 * retry it again when a d_move() does happen. So any garbage in the buffer
 * due to mismatched pointer and length will be discarded.
 */
static int prepend_name(char **buffer, int *buflen, struct qstr *name)
{
	const char *dname = ACCESS_ONCE(name->name);
	u32 dlen = ACCESS_ONCE(name->len);
	char *p;

	*buflen -= dlen + 1;
	if (*buflen < 0)
		return -ENAMETOOLONG;
	p = *buffer -= dlen + 1;
	*p++ = '/';
	while (dlen--) {
		char c = *dname++;
		if (!c)
			break;
		*p++ = c;
	}
	return 0;
}

/**
 * prepend_path - Prepend path string to a buffer
 * @path: the dentry/vfsmount to report
 * @root: root vfsmnt/dentry
 * @buffer: pointer to the end of the buffer
 * @buflen: pointer to buffer length
 *
 * The function will first try to write out the pathname without taking any
 * lock other than the RCU read lock to make sure that dentries won't go away.
 * It only checks the sequence number of the global rename_lock as any change
 * in the dentry's d_seq will be preceded by changes in the rename_lock
 * sequence number. If the sequence number had been changed, it will restart
 * the whole pathname back-tracing sequence again by taking the rename_lock.
 * In this case, there is no need to take the RCU read lock as the recursive
 * parent pointer references will keep the dentry chain alive as long as no
 * rename operation is performed.
 */
static int prepend_path(const struct path *path,
			const struct path *root,
			char **buffer, int *buflen)
{
	struct dentry *dentry;
	struct vfsmount *vfsmnt;
	struct mount *mnt;
	int error = 0;
	unsigned seq, m_seq = 0;
	char *bptr;
	int blen;

	rcu_read_lock();
restart_mnt:
	read_seqbegin_or_lock(&mount_lock, &m_seq);
	seq = 0;
	rcu_read_lock();
restart:
	bptr = *buffer;
	blen = *buflen;
	error = 0;
	dentry = path->dentry;
	vfsmnt = path->mnt;
	mnt = real_mount(vfsmnt);
	read_seqbegin_or_lock(&rename_lock, &seq);
	while (dentry != root->dentry || vfsmnt != root->mnt) {
		struct dentry * parent;

		if (dentry == vfsmnt->mnt_root || IS_ROOT(dentry)) {
			struct mount *parent = ACCESS_ONCE(mnt->mnt_parent);
			/* Global root? */
			if (mnt != parent) {
				dentry = ACCESS_ONCE(mnt->mnt_mountpoint);
				mnt = parent;
				vfsmnt = &mnt->mnt;
				continue;
			}
			/*
			 * Filesystems needing to implement special "root names"
			 * should do so with ->d_dname()
			 */
			if (IS_ROOT(dentry) &&
			   (dentry->d_name.len != 1 ||
			    dentry->d_name.name[0] != '/')) {
				WARN(1, "Root dentry has weird name <%.*s>\n",
				     (int) dentry->d_name.len,
				     dentry->d_name.name);
			}
			if (!error)
				error = is_mounted(vfsmnt) ? 1 : 2;
			break;
		}
		parent = dentry->d_parent;
		prefetch(parent);
		error = prepend_name(&bptr, &blen, &dentry->d_name);
		if (error)
			break;

		dentry = parent;
	}
	if (!(seq & 1))
		rcu_read_unlock();
	if (need_seqretry(&rename_lock, seq)) {
		seq = 1;
		goto restart;
	}
	done_seqretry(&rename_lock, seq);

	if (!(m_seq & 1))
		rcu_read_unlock();
	if (need_seqretry(&mount_lock, m_seq)) {
		m_seq = 1;
		goto restart_mnt;
	}
	done_seqretry(&mount_lock, m_seq);

	if (error >= 0 && bptr == *buffer) {
		if (--blen < 0)
			error = -ENAMETOOLONG;
		else
			*--bptr = '/';
	}
	*buffer = bptr;
	*buflen = blen;
	return error;
}

/**
 * __d_path - return the path of a dentry
 * @path: the dentry/vfsmount to report
 * @root: root vfsmnt/dentry
 * @buf: buffer to return value in
 * @buflen: buffer length
 *
 * Convert a dentry into an ASCII path name.
 *
 * Returns a pointer into the buffer or an error code if the
 * path was too long.
 *
 * "buflen" should be positive.
 *
 * If the path is not reachable from the supplied root, return %NULL.
 */
char *__d_path(const struct path *path,
	       const struct path *root,
	       char *buf, int buflen)
{
	char *res = buf + buflen;
	int error;

	prepend(&res, &buflen, "\0", 1);
	error = prepend_path(path, root, &res, &buflen);

	if (error < 0)
		return ERR_PTR(error);
	if (error > 0)
		return NULL;
	return res;
}

char *d_absolute_path(const struct path *path,
	       char *buf, int buflen)
{
	struct path root = {};
	char *res = buf + buflen;
	int error;

	prepend(&res, &buflen, "\0", 1);
	error = prepend_path(path, &root, &res, &buflen);

	if (error > 1)
		error = -EINVAL;
	if (error < 0)
		return ERR_PTR(error);
	return res;
}

/*
 * same as __d_path but appends "(deleted)" for unlinked files.
 */
static int path_with_deleted(const struct path *path,
			     const struct path *root,
			     char **buf, int *buflen)
{
	prepend(buf, buflen, "\0", 1);
	if (d_unlinked(path->dentry)) {
		int error = prepend(buf, buflen, " (deleted)", 10);
		if (error)
			return error;
	}

	return prepend_path(path, root, buf, buflen);
}

static int prepend_unreachable(char **buffer, int *buflen)
{
	return prepend(buffer, buflen, "(unreachable)", 13);
}

static void get_fs_root_rcu(struct fs_struct *fs, struct path *root)
{
	unsigned seq;

	do {
		seq = read_seqcount_begin(&fs->seq);
		*root = fs->root;
	} while (read_seqcount_retry(&fs->seq, seq));
}

/**
 * d_path - return the path of a dentry
 * @path: path to report
 * @buf: buffer to return value in
 * @buflen: buffer length
 *
 * Convert a dentry into an ASCII path name. If the entry has been deleted
 * the string " (deleted)" is appended. Note that this is ambiguous.
 *
 * Returns a pointer into the buffer or an error code if the path was
 * too long. Note: Callers should use the returned pointer, not the passed
 * in buffer, to use the name! The implementation often starts at an offset
 * into the buffer, and may leave 0 bytes at the start.
 *
 * "buflen" should be positive.
 */
char *d_path(const struct path *path, char *buf, int buflen)
{
	char *res = buf + buflen;
	struct path root;
	int error;

	/*
	 * We have various synthetic filesystems that never get mounted.  On
	 * these filesystems dentries are never used for lookup purposes, and
	 * thus don't need to be hashed.  They also don't need a name until a
	 * user wants to identify the object in /proc/pid/fd/.  The little hack
	 * below allows us to generate a name for these objects on demand:
	 *
	 * Some pseudo inodes are mountable.  When they are mounted
	 * path->dentry == path->mnt->mnt_root.  In that case don't call d_dname
	 * and instead have d_path return the mounted path.
	 */
	if (path->dentry->d_op && path->dentry->d_op->d_dname &&
	    (!IS_ROOT(path->dentry) || path->dentry != path->mnt->mnt_root))
		return path->dentry->d_op->d_dname(path->dentry, buf, buflen);

	rcu_read_lock();
	get_fs_root_rcu(current->fs, &root);
	error = path_with_deleted(path, &root, &res, &buflen);
	rcu_read_unlock();

	if (error < 0)
		res = ERR_PTR(error);
	return res;
}
EXPORT_SYMBOL(d_path);

/*
 * Helper function for dentry_operations.d_dname() members
 */
char *dynamic_dname(struct dentry *dentry, char *buffer, int buflen,
			const char *fmt, ...)
{
	va_list args;
	char temp[64];
	int sz;

	va_start(args, fmt);
	sz = vsnprintf(temp, sizeof(temp), fmt, args) + 1;
	va_end(args);

	if (sz > sizeof(temp) || sz > buflen)
		return ERR_PTR(-ENAMETOOLONG);

	buffer += buflen - sz;
	return memcpy(buffer, temp, sz);
}

char *simple_dname(struct dentry *dentry, char *buffer, int buflen)
{
	char *end = buffer + buflen;
	/* these dentries are never renamed, so d_lock is not needed */
	if (prepend(&end, &buflen, " (deleted)", 11) ||
	    prepend(&end, &buflen, dentry->d_name.name, dentry->d_name.len) ||
	    prepend(&end, &buflen, "/", 1))  
		end = ERR_PTR(-ENAMETOOLONG);
	return end;
}
EXPORT_SYMBOL(simple_dname);

/*
 * Write full pathname from the root of the filesystem into the buffer.
 */
static char *__dentry_path(struct dentry *d, char *buf, int buflen)
{
	struct dentry *dentry;
	char *end, *retval;
	int len, seq = 0;
	int error = 0;

	if (buflen < 2)
		goto Elong;

	rcu_read_lock();
restart:
	dentry = d;
	end = buf + buflen;
	len = buflen;
	prepend(&end, &len, "\0", 1);
	/* Get '/' right */
	retval = end-1;
	*retval = '/';
	read_seqbegin_or_lock(&rename_lock, &seq);
	while (!IS_ROOT(dentry)) {
		struct dentry *parent = dentry->d_parent;

		prefetch(parent);
		error = prepend_name(&end, &len, &dentry->d_name);
		if (error)
			break;

		retval = end;
		dentry = parent;
	}
	if (!(seq & 1))
		rcu_read_unlock();
	if (need_seqretry(&rename_lock, seq)) {
		seq = 1;
		goto restart;
	}
	done_seqretry(&rename_lock, seq);
	if (error)
		goto Elong;
	return retval;
Elong:
	return ERR_PTR(-ENAMETOOLONG);
}

char *dentry_path_raw(struct dentry *dentry, char *buf, int buflen)
{
	return __dentry_path(dentry, buf, buflen);
}
EXPORT_SYMBOL(dentry_path_raw);

char *dentry_path(struct dentry *dentry, char *buf, int buflen)
{
	char *p = NULL;
	char *retval;

	if (d_unlinked(dentry)) {
		p = buf + buflen;
		if (prepend(&p, &buflen, "//deleted", 10) != 0)
			goto Elong;
		buflen++;
	}
	retval = __dentry_path(dentry, buf, buflen);
	if (!IS_ERR(retval) && p)
		*p = '/';	/* restore '/' overriden with '\0' */
	return retval;
Elong:
	return ERR_PTR(-ENAMETOOLONG);
}

static void get_fs_root_and_pwd_rcu(struct fs_struct *fs, struct path *root,
				    struct path *pwd)
{
	unsigned seq;

	do {
		seq = read_seqcount_begin(&fs->seq);
		*root = fs->root;
		*pwd = fs->pwd;
	} while (read_seqcount_retry(&fs->seq, seq));
}

/*
 * NOTE! The user-level library version returns a
 * character pointer. The kernel system call just
 * returns the length of the buffer filled (which
 * includes the ending '\0' character), or a negative
 * error value. So libc would do something like
 *
 *	char *getcwd(char * buf, size_t size)
 *	{
 *		int retval;
 *
 *		retval = sys_getcwd(buf, size);
 *		if (retval >= 0)
 *			return buf;
 *		errno = -retval;
 *		return NULL;
 *	}
 */
SYSCALL_DEFINE2(getcwd, char __user *, buf, unsigned long, size)
{
	int error;
	struct path pwd, root;
	char *page = __getname();

	if (!page)
		return -ENOMEM;

	rcu_read_lock();
	get_fs_root_and_pwd_rcu(current->fs, &root, &pwd);

	error = -ENOENT;
	if (!d_unlinked(pwd.dentry)) {
		unsigned long len;
		char *cwd = page + PATH_MAX;
		int buflen = PATH_MAX;

		prepend(&cwd, &buflen, "\0", 1);
		error = prepend_path(&pwd, &root, &cwd, &buflen);
		rcu_read_unlock();

		if (error < 0)
			goto out;

		/* Unreachable from current root */
		if (error > 0) {
			error = prepend_unreachable(&cwd, &buflen);
			if (error)
				goto out;
		}

		error = -ERANGE;
		len = PATH_MAX + page - cwd;
		if (len <= size) {
			error = len;
			if (copy_to_user(buf, cwd, len))
				error = -EFAULT;
		}
	} else {
		rcu_read_unlock();
	}

out:
	__putname(page);
	return error;
}

/*
 * Test whether new_dentry is a subdirectory of old_dentry.
 *
 * Trivially implemented using the dcache structure
 */

/**
 * is_subdir - is new dentry a subdirectory of old_dentry
 * @new_dentry: new dentry
 * @old_dentry: old dentry
 *
 * Returns 1 if new_dentry is a subdirectory of the parent (at any depth).
 * Returns 0 otherwise.
 * Caller must ensure that "new_dentry" is pinned before calling is_subdir()
 */
  
int is_subdir(struct dentry *new_dentry, struct dentry *old_dentry)
{
	int result;
	unsigned seq;

	if (new_dentry == old_dentry)
		return 1;

	do {
		/* for restarting inner loop in case of seq retry */
		seq = read_seqbegin(&rename_lock);
		/*
		 * Need rcu_readlock to protect against the d_parent trashing
		 * due to d_move
		 */
		rcu_read_lock();
		if (d_ancestor(old_dentry, new_dentry))
			result = 1;
		else
			result = 0;
		rcu_read_unlock();
	} while (read_seqretry(&rename_lock, seq));

	return result;
}

static enum d_walk_ret d_genocide_kill(void *data, struct dentry *dentry)
{
	struct dentry *root = data;
	if (dentry != root) {
		if (d_unhashed(dentry) || !dentry->d_inode)
			return D_WALK_SKIP;

		if (!(dentry->d_flags & DCACHE_GENOCIDE)) {
			dentry->d_flags |= DCACHE_GENOCIDE;
			dentry->d_lockref.count--;
		}
	}
	return D_WALK_CONTINUE;
}

void d_genocide(struct dentry *parent)
{
	d_walk(parent, parent, d_genocide_kill, NULL);
}

void d_tmpfile(struct dentry *dentry, struct inode *inode)
{
	inode_dec_link_count(inode);
	BUG_ON(dentry->d_name.name != dentry->d_iname ||
		!hlist_unhashed(&dentry->d_alias) ||
		!d_unlinked(dentry));
	spin_lock(&dentry->d_parent->d_lock);
	spin_lock_nested(&dentry->d_lock, DENTRY_D_LOCK_NESTED);
	dentry->d_name.len = sprintf(dentry->d_iname, "#%llu",
				(unsigned long long)inode->i_ino);
	spin_unlock(&dentry->d_lock);
	spin_unlock(&dentry->d_parent->d_lock);
	d_instantiate(dentry, inode);
}
EXPORT_SYMBOL(d_tmpfile);

static __initdata unsigned long dhash_entries;
static int __init set_dhash_entries(char *str)
{
	if (!str)
		return 0;
	dhash_entries = simple_strtoul(str, &str, 0);
	return 1;
}
__setup("dhash_entries=", set_dhash_entries);

static void __init dcache_init_early(void)
{
	unsigned int loop;

	/* If hashes are distributed across NUMA nodes, defer
	 * hash allocation until vmalloc space is available.
	 */
	if (hashdist)
		return;

	dentry_hashtable =
		alloc_large_system_hash("Dentry cache",
					sizeof(struct hlist_bl_head),
					dhash_entries,
					13,
					HASH_EARLY,
					&d_hash_shift,
					&d_hash_mask,
					0,
					0);

	for (loop = 0; loop < (1U << d_hash_shift); loop++)
		INIT_HLIST_BL_HEAD(dentry_hashtable + loop);
}

static void __init dcache_init(void)
{
	unsigned int loop;

	/* 
	 * A constructor could be added for stable state like the lists,
	 * but it is probably not worth it because of the cache nature
	 * of the dcache. 
	 */
	dentry_cache = KMEM_CACHE(dentry,
		SLAB_RECLAIM_ACCOUNT|SLAB_PANIC|SLAB_MEM_SPREAD);

	/* Hash may have been set up in dcache_init_early */
	if (!hashdist)
		return;

	dentry_hashtable =
		alloc_large_system_hash("Dentry cache",
					sizeof(struct hlist_bl_head),
					dhash_entries,
					13,
					0,
					&d_hash_shift,
					&d_hash_mask,
					0,
					0);

	for (loop = 0; loop < (1U << d_hash_shift); loop++)
		INIT_HLIST_BL_HEAD(dentry_hashtable + loop);
}

/* SLAB cache for __getname() consumers */
struct kmem_cache *names_cachep __read_mostly;
EXPORT_SYMBOL(names_cachep);

EXPORT_SYMBOL(d_genocide);

void __init vfs_caches_init_early(void)
{
	dcache_init_early();
	inode_init_early();
}

void __init vfs_caches_init(unsigned long mempages)
{
	unsigned long reserve;

	/* Base hash sizes on available memory, with a reserve equal to
           150% of current kernel size */

	reserve = min((mempages - nr_free_pages()) * 3/2, mempages - 1);
	mempages -= reserve;

	names_cachep = kmem_cache_create("names_cache", PATH_MAX, 0,
			SLAB_HWCACHE_ALIGN|SLAB_PANIC, NULL);

	dcache_init();
	inode_init();
	files_init(mempages);
	mnt_init();
	bdev_cache_init();
	chrdev_init();
}<|MERGE_RESOLUTION|>--- conflicted
+++ resolved
@@ -2719,10 +2719,6 @@
 			write_seqlock(&rename_lock);
 			__d_materialise_dentry(dentry, new);
 			write_sequnlock(&rename_lock);
-<<<<<<< HEAD
-			__d_drop(new);
-=======
->>>>>>> 9e82bf01
 			_d_rehash(new);
 			spin_unlock(&new->d_lock);
 			spin_unlock(&inode->i_lock);
