--- conflicted
+++ resolved
@@ -605,17 +605,6 @@
 				break;
 		}
 	}
-<<<<<<< HEAD
-
-	if (t->ct_bin_attrs) {
-		for (i = 0; (bin_attr = t->ct_bin_attrs[i]) != NULL; i++) {
-			error = configfs_create_bin_file(item, bin_attr);
-			if (error)
-				break;
-		}
-	}
-=======
->>>>>>> 78622830
 
 	if (error)
 		detach_attrs(item);
