--- conflicted
+++ resolved
@@ -585,12 +585,8 @@
 	chip->gpio_chip.direction_output = sx150x_gpio_direction_output;
 	chip->gpio_chip.get              = sx150x_gpio_get;
 	chip->gpio_chip.set              = sx150x_gpio_set;
-<<<<<<< HEAD
-	chip->gpio_chip.base             = -1;
-=======
 	chip->gpio_chip.set_single_ended = sx150x_gpio_set_single_ended;
 	chip->gpio_chip.base             = pdata->gpio_base;
->>>>>>> b11f1d3f
 	chip->gpio_chip.can_sleep        = true;
 	chip->gpio_chip.ngpio            = chip->dev_cfg->ngpios;
 #ifdef CONFIG_OF_GPIO
