--- conflicted
+++ resolved
@@ -328,11 +328,7 @@
 
 	sport->dma_tx_bytes = uart_circ_chars_pending(xmit);
 
-<<<<<<< HEAD
-	if (xmit->tail < xmit->head) {
-=======
 	if (xmit->tail < xmit->head || xmit->head == 0) {
->>>>>>> d06e622d
 		sport->dma_tx_nents = 1;
 		sg_init_one(sgl, xmit->buf + xmit->tail, sport->dma_tx_bytes);
 	} else {
@@ -363,10 +359,6 @@
 	sport->dma_tx_in_progress = true;
 	sport->dma_tx_cookie = dmaengine_submit(sport->dma_tx_desc);
 	dma_async_issue_pending(sport->dma_tx_chan);
-<<<<<<< HEAD
-
-=======
->>>>>>> d06e622d
 }
 
 static void lpuart_dma_tx_complete(void *arg)
