/*
 * Copyright © 2004 Texas Instruments, Jian Zhang <jzhang@ti.com>
 * Copyright © 2004 Micron Technology Inc.
 * Copyright © 2004 David Brownell
 *
 * This program is free software; you can redistribute it and/or modify
 * it under the terms of the GNU General Public License version 2 as
 * published by the Free Software Foundation.
 */

#include <linux/platform_device.h>
#include <linux/dmaengine.h>
#include <linux/dma-mapping.h>
#include <linux/delay.h>
#include <linux/module.h>
#include <linux/interrupt.h>
#include <linux/jiffies.h>
#include <linux/sched.h>
#include <linux/mtd/mtd.h>
#include <linux/mtd/nand.h>
#include <linux/mtd/partitions.h>
#include <linux/omap-dma.h>
#include <linux/io.h>
#include <linux/slab.h>
#include <linux/of.h>
#include <linux/of_device.h>

#include <linux/mtd/nand_bch.h>
#include <linux/platform_data/elm.h>

#include <linux/platform_data/mtd-nand-omap2.h>

#define	DRIVER_NAME	"omap2-nand"
#define	OMAP_NAND_TIMEOUT_MS	5000

#define NAND_Ecc_P1e		(1 << 0)
#define NAND_Ecc_P2e		(1 << 1)
#define NAND_Ecc_P4e		(1 << 2)
#define NAND_Ecc_P8e		(1 << 3)
#define NAND_Ecc_P16e		(1 << 4)
#define NAND_Ecc_P32e		(1 << 5)
#define NAND_Ecc_P64e		(1 << 6)
#define NAND_Ecc_P128e		(1 << 7)
#define NAND_Ecc_P256e		(1 << 8)
#define NAND_Ecc_P512e		(1 << 9)
#define NAND_Ecc_P1024e		(1 << 10)
#define NAND_Ecc_P2048e		(1 << 11)

#define NAND_Ecc_P1o		(1 << 16)
#define NAND_Ecc_P2o		(1 << 17)
#define NAND_Ecc_P4o		(1 << 18)
#define NAND_Ecc_P8o		(1 << 19)
#define NAND_Ecc_P16o		(1 << 20)
#define NAND_Ecc_P32o		(1 << 21)
#define NAND_Ecc_P64o		(1 << 22)
#define NAND_Ecc_P128o		(1 << 23)
#define NAND_Ecc_P256o		(1 << 24)
#define NAND_Ecc_P512o		(1 << 25)
#define NAND_Ecc_P1024o		(1 << 26)
#define NAND_Ecc_P2048o		(1 << 27)

#define TF(value)	(value ? 1 : 0)

#define P2048e(a)	(TF(a & NAND_Ecc_P2048e)	<< 0)
#define P2048o(a)	(TF(a & NAND_Ecc_P2048o)	<< 1)
#define P1e(a)		(TF(a & NAND_Ecc_P1e)		<< 2)
#define P1o(a)		(TF(a & NAND_Ecc_P1o)		<< 3)
#define P2e(a)		(TF(a & NAND_Ecc_P2e)		<< 4)
#define P2o(a)		(TF(a & NAND_Ecc_P2o)		<< 5)
#define P4e(a)		(TF(a & NAND_Ecc_P4e)		<< 6)
#define P4o(a)		(TF(a & NAND_Ecc_P4o)		<< 7)

#define P8e(a)		(TF(a & NAND_Ecc_P8e)		<< 0)
#define P8o(a)		(TF(a & NAND_Ecc_P8o)		<< 1)
#define P16e(a)		(TF(a & NAND_Ecc_P16e)		<< 2)
#define P16o(a)		(TF(a & NAND_Ecc_P16o)		<< 3)
#define P32e(a)		(TF(a & NAND_Ecc_P32e)		<< 4)
#define P32o(a)		(TF(a & NAND_Ecc_P32o)		<< 5)
#define P64e(a)		(TF(a & NAND_Ecc_P64e)		<< 6)
#define P64o(a)		(TF(a & NAND_Ecc_P64o)		<< 7)

#define P128e(a)	(TF(a & NAND_Ecc_P128e)		<< 0)
#define P128o(a)	(TF(a & NAND_Ecc_P128o)		<< 1)
#define P256e(a)	(TF(a & NAND_Ecc_P256e)		<< 2)
#define P256o(a)	(TF(a & NAND_Ecc_P256o)		<< 3)
#define P512e(a)	(TF(a & NAND_Ecc_P512e)		<< 4)
#define P512o(a)	(TF(a & NAND_Ecc_P512o)		<< 5)
#define P1024e(a)	(TF(a & NAND_Ecc_P1024e)	<< 6)
#define P1024o(a)	(TF(a & NAND_Ecc_P1024o)	<< 7)

#define P8e_s(a)	(TF(a & NAND_Ecc_P8e)		<< 0)
#define P8o_s(a)	(TF(a & NAND_Ecc_P8o)		<< 1)
#define P16e_s(a)	(TF(a & NAND_Ecc_P16e)		<< 2)
#define P16o_s(a)	(TF(a & NAND_Ecc_P16o)		<< 3)
#define P1e_s(a)	(TF(a & NAND_Ecc_P1e)		<< 4)
#define P1o_s(a)	(TF(a & NAND_Ecc_P1o)		<< 5)
#define P2e_s(a)	(TF(a & NAND_Ecc_P2e)		<< 6)
#define P2o_s(a)	(TF(a & NAND_Ecc_P2o)		<< 7)

#define P4e_s(a)	(TF(a & NAND_Ecc_P4e)		<< 0)
#define P4o_s(a)	(TF(a & NAND_Ecc_P4o)		<< 1)

#define	PREFETCH_CONFIG1_CS_SHIFT	24
#define	ECC_CONFIG_CS_SHIFT		1
#define	CS_MASK				0x7
#define	ENABLE_PREFETCH			(0x1 << 7)
#define	DMA_MPU_MODE_SHIFT		2
#define	ECCSIZE0_SHIFT			12
#define	ECCSIZE1_SHIFT			22
#define	ECC1RESULTSIZE			0x1
#define	ECCCLEAR			0x100
#define	ECC1				0x1
#define	PREFETCH_FIFOTHRESHOLD_MAX	0x40
#define	PREFETCH_FIFOTHRESHOLD(val)	((val) << 8)
#define	PREFETCH_STATUS_COUNT(val)	(val & 0x00003fff)
#define	PREFETCH_STATUS_FIFO_CNT(val)	((val >> 24) & 0x7F)
#define	STATUS_BUFF_EMPTY		0x00000001

#define OMAP24XX_DMA_GPMC		4

#define BCH8_MAX_ERROR		8	/* upto 8 bit correctable */
#define BCH4_MAX_ERROR		4	/* upto 4 bit correctable */

#define SECTOR_BYTES		512
/* 4 bit padding to make byte aligned, 56 = 52 + 4 */
#define BCH4_BIT_PAD		4
#define BCH8_ECC_MAX		((SECTOR_BYTES + BCH8_ECC_OOB_BYTES) * 8)
#define BCH4_ECC_MAX		((SECTOR_BYTES + BCH4_ECC_OOB_BYTES) * 8)

/* GPMC ecc engine settings for read */
#define BCH_WRAPMODE_1		1	/* BCH wrap mode 1 */
#define BCH8R_ECC_SIZE0		0x1a	/* ecc_size0 = 26 */
#define BCH8R_ECC_SIZE1		0x2	/* ecc_size1 = 2 */
#define BCH4R_ECC_SIZE0		0xd	/* ecc_size0 = 13 */
#define BCH4R_ECC_SIZE1		0x3	/* ecc_size1 = 3 */

/* GPMC ecc engine settings for write */
#define BCH_WRAPMODE_6		6	/* BCH wrap mode 6 */
#define BCH_ECC_SIZE0		0x0	/* ecc_size0 = 0, no oob protection */
#define BCH_ECC_SIZE1		0x20	/* ecc_size1 = 32 */

#define BADBLOCK_MARKER_LENGTH		2

#ifdef CONFIG_MTD_NAND_OMAP_BCH
static u_char bch8_vector[] = {0xf3, 0xdb, 0x14, 0x16, 0x8b, 0xd2, 0xbe, 0xcc,
	0xac, 0x6b, 0xff, 0x99, 0x7b};
static u_char bch4_vector[] = {0x00, 0x6b, 0x31, 0xdd, 0x41, 0xbc, 0x10};
#endif

/* oob info generated runtime depending on ecc algorithm and layout selected */
static struct nand_ecclayout omap_oobinfo;
<<<<<<< HEAD
/* Define some generic bad / good block scan pattern which are used
 * while scanning a device for factory marked good / bad blocks
 */
static uint8_t scan_ff_pattern[] = { 0xff };
static struct nand_bbt_descr bb_descrip_flashbased = {
	.options = NAND_BBT_SCANALLPAGES,
	.offs = 0,
	.len = 1,
	.pattern = scan_ff_pattern,
};

=======
>>>>>>> d8ec26d7

struct omap_nand_info {
	struct nand_hw_control		controller;
	struct omap_nand_platform_data	*pdata;
	struct mtd_info			mtd;
	struct nand_chip		nand;
	struct platform_device		*pdev;

	int				gpmc_cs;
	unsigned long			phys_base;
	unsigned long			mem_size;
	struct completion		comp;
	struct dma_chan			*dma;
	int				gpmc_irq_fifo;
	int				gpmc_irq_count;
	enum {
		OMAP_NAND_IO_READ = 0,	/* read */
		OMAP_NAND_IO_WRITE,	/* write */
	} iomode;
	u_char				*buf;
	int					buf_len;
	struct gpmc_nand_regs		reg;
	/* fields specific for BCHx_HW ECC scheme */
	bool				is_elm_used;
	struct device			*elm_dev;
	struct device_node		*of_node;
};

/**
 * omap_prefetch_enable - configures and starts prefetch transfer
 * @cs: cs (chip select) number
 * @fifo_th: fifo threshold to be used for read/ write
 * @dma_mode: dma mode enable (1) or disable (0)
 * @u32_count: number of bytes to be transferred
 * @is_write: prefetch read(0) or write post(1) mode
 */
static int omap_prefetch_enable(int cs, int fifo_th, int dma_mode,
	unsigned int u32_count, int is_write, struct omap_nand_info *info)
{
	u32 val;

	if (fifo_th > PREFETCH_FIFOTHRESHOLD_MAX)
		return -1;

	if (readl(info->reg.gpmc_prefetch_control))
		return -EBUSY;

	/* Set the amount of bytes to be prefetched */
	writel(u32_count, info->reg.gpmc_prefetch_config2);

	/* Set dma/mpu mode, the prefetch read / post write and
	 * enable the engine. Set which cs is has requested for.
	 */
	val = ((cs << PREFETCH_CONFIG1_CS_SHIFT) |
		PREFETCH_FIFOTHRESHOLD(fifo_th) | ENABLE_PREFETCH |
		(dma_mode << DMA_MPU_MODE_SHIFT) | (0x1 & is_write));
	writel(val, info->reg.gpmc_prefetch_config1);

	/*  Start the prefetch engine */
	writel(0x1, info->reg.gpmc_prefetch_control);

	return 0;
}

/**
 * omap_prefetch_reset - disables and stops the prefetch engine
 */
static int omap_prefetch_reset(int cs, struct omap_nand_info *info)
{
	u32 config1;

	/* check if the same module/cs is trying to reset */
	config1 = readl(info->reg.gpmc_prefetch_config1);
	if (((config1 >> PREFETCH_CONFIG1_CS_SHIFT) & CS_MASK) != cs)
		return -EINVAL;

	/* Stop the PFPW engine */
	writel(0x0, info->reg.gpmc_prefetch_control);

	/* Reset/disable the PFPW engine */
	writel(0x0, info->reg.gpmc_prefetch_config1);

	return 0;
}

/**
 * omap_hwcontrol - hardware specific access to control-lines
 * @mtd: MTD device structure
 * @cmd: command to device
 * @ctrl:
 * NAND_NCE: bit 0 -> don't care
 * NAND_CLE: bit 1 -> Command Latch
 * NAND_ALE: bit 2 -> Address Latch
 *
 * NOTE: boards may use different bits for these!!
 */
static void omap_hwcontrol(struct mtd_info *mtd, int cmd, unsigned int ctrl)
{
	struct omap_nand_info *info = container_of(mtd,
					struct omap_nand_info, mtd);

	if (cmd != NAND_CMD_NONE) {
		if (ctrl & NAND_CLE)
			writeb(cmd, info->reg.gpmc_nand_command);

		else if (ctrl & NAND_ALE)
			writeb(cmd, info->reg.gpmc_nand_address);

		else /* NAND_NCE */
			writeb(cmd, info->reg.gpmc_nand_data);
	}
}

/**
 * omap_read_buf8 - read data from NAND controller into buffer
 * @mtd: MTD device structure
 * @buf: buffer to store date
 * @len: number of bytes to read
 */
static void omap_read_buf8(struct mtd_info *mtd, u_char *buf, int len)
{
	struct nand_chip *nand = mtd->priv;

	ioread8_rep(nand->IO_ADDR_R, buf, len);
}

/**
 * omap_write_buf8 - write buffer to NAND controller
 * @mtd: MTD device structure
 * @buf: data buffer
 * @len: number of bytes to write
 */
static void omap_write_buf8(struct mtd_info *mtd, const u_char *buf, int len)
{
	struct omap_nand_info *info = container_of(mtd,
						struct omap_nand_info, mtd);
	u_char *p = (u_char *)buf;
	u32	status = 0;

	while (len--) {
		iowrite8(*p++, info->nand.IO_ADDR_W);
		/* wait until buffer is available for write */
		do {
			status = readl(info->reg.gpmc_status) &
					STATUS_BUFF_EMPTY;
		} while (!status);
	}
}

/**
 * omap_read_buf16 - read data from NAND controller into buffer
 * @mtd: MTD device structure
 * @buf: buffer to store date
 * @len: number of bytes to read
 */
static void omap_read_buf16(struct mtd_info *mtd, u_char *buf, int len)
{
	struct nand_chip *nand = mtd->priv;

	ioread16_rep(nand->IO_ADDR_R, buf, len / 2);
}

/**
 * omap_write_buf16 - write buffer to NAND controller
 * @mtd: MTD device structure
 * @buf: data buffer
 * @len: number of bytes to write
 */
static void omap_write_buf16(struct mtd_info *mtd, const u_char * buf, int len)
{
	struct omap_nand_info *info = container_of(mtd,
						struct omap_nand_info, mtd);
	u16 *p = (u16 *) buf;
	u32	status = 0;
	/* FIXME try bursts of writesw() or DMA ... */
	len >>= 1;

	while (len--) {
		iowrite16(*p++, info->nand.IO_ADDR_W);
		/* wait until buffer is available for write */
		do {
			status = readl(info->reg.gpmc_status) &
					STATUS_BUFF_EMPTY;
		} while (!status);
	}
}

/**
 * omap_read_buf_pref - read data from NAND controller into buffer
 * @mtd: MTD device structure
 * @buf: buffer to store date
 * @len: number of bytes to read
 */
static void omap_read_buf_pref(struct mtd_info *mtd, u_char *buf, int len)
{
	struct omap_nand_info *info = container_of(mtd,
						struct omap_nand_info, mtd);
	uint32_t r_count = 0;
	int ret = 0;
	u32 *p = (u32 *)buf;

	/* take care of subpage reads */
	if (len % 4) {
		if (info->nand.options & NAND_BUSWIDTH_16)
			omap_read_buf16(mtd, buf, len % 4);
		else
			omap_read_buf8(mtd, buf, len % 4);
		p = (u32 *) (buf + len % 4);
		len -= len % 4;
	}

	/* configure and start prefetch transfer */
	ret = omap_prefetch_enable(info->gpmc_cs,
			PREFETCH_FIFOTHRESHOLD_MAX, 0x0, len, 0x0, info);
	if (ret) {
		/* PFPW engine is busy, use cpu copy method */
		if (info->nand.options & NAND_BUSWIDTH_16)
			omap_read_buf16(mtd, (u_char *)p, len);
		else
			omap_read_buf8(mtd, (u_char *)p, len);
	} else {
		do {
			r_count = readl(info->reg.gpmc_prefetch_status);
			r_count = PREFETCH_STATUS_FIFO_CNT(r_count);
			r_count = r_count >> 2;
			ioread32_rep(info->nand.IO_ADDR_R, p, r_count);
			p += r_count;
			len -= r_count << 2;
		} while (len);
		/* disable and stop the PFPW engine */
		omap_prefetch_reset(info->gpmc_cs, info);
	}
}

/**
 * omap_write_buf_pref - write buffer to NAND controller
 * @mtd: MTD device structure
 * @buf: data buffer
 * @len: number of bytes to write
 */
static void omap_write_buf_pref(struct mtd_info *mtd,
					const u_char *buf, int len)
{
	struct omap_nand_info *info = container_of(mtd,
						struct omap_nand_info, mtd);
	uint32_t w_count = 0;
	int i = 0, ret = 0;
	u16 *p = (u16 *)buf;
	unsigned long tim, limit;
	u32 val;

	/* take care of subpage writes */
	if (len % 2 != 0) {
		writeb(*buf, info->nand.IO_ADDR_W);
		p = (u16 *)(buf + 1);
		len--;
	}

	/*  configure and start prefetch transfer */
	ret = omap_prefetch_enable(info->gpmc_cs,
			PREFETCH_FIFOTHRESHOLD_MAX, 0x0, len, 0x1, info);
	if (ret) {
		/* PFPW engine is busy, use cpu copy method */
		if (info->nand.options & NAND_BUSWIDTH_16)
			omap_write_buf16(mtd, (u_char *)p, len);
		else
			omap_write_buf8(mtd, (u_char *)p, len);
	} else {
		while (len) {
			w_count = readl(info->reg.gpmc_prefetch_status);
			w_count = PREFETCH_STATUS_FIFO_CNT(w_count);
			w_count = w_count >> 1;
			for (i = 0; (i < w_count) && len; i++, len -= 2)
				iowrite16(*p++, info->nand.IO_ADDR_W);
		}
		/* wait for data to flushed-out before reset the prefetch */
		tim = 0;
		limit = (loops_per_jiffy *
					msecs_to_jiffies(OMAP_NAND_TIMEOUT_MS));
		do {
			cpu_relax();
			val = readl(info->reg.gpmc_prefetch_status);
			val = PREFETCH_STATUS_COUNT(val);
		} while (val && (tim++ < limit));

		/* disable and stop the PFPW engine */
		omap_prefetch_reset(info->gpmc_cs, info);
	}
}

/*
 * omap_nand_dma_callback: callback on the completion of dma transfer
 * @data: pointer to completion data structure
 */
static void omap_nand_dma_callback(void *data)
{
	complete((struct completion *) data);
}

/*
 * omap_nand_dma_transfer: configure and start dma transfer
 * @mtd: MTD device structure
 * @addr: virtual address in RAM of source/destination
 * @len: number of data bytes to be transferred
 * @is_write: flag for read/write operation
 */
static inline int omap_nand_dma_transfer(struct mtd_info *mtd, void *addr,
					unsigned int len, int is_write)
{
	struct omap_nand_info *info = container_of(mtd,
					struct omap_nand_info, mtd);
	struct dma_async_tx_descriptor *tx;
	enum dma_data_direction dir = is_write ? DMA_TO_DEVICE :
							DMA_FROM_DEVICE;
	struct scatterlist sg;
	unsigned long tim, limit;
	unsigned n;
	int ret;
	u32 val;

	if (addr >= high_memory) {
		struct page *p1;

		if (((size_t)addr & PAGE_MASK) !=
			((size_t)(addr + len - 1) & PAGE_MASK))
			goto out_copy;
		p1 = vmalloc_to_page(addr);
		if (!p1)
			goto out_copy;
		addr = page_address(p1) + ((size_t)addr & ~PAGE_MASK);
	}

	sg_init_one(&sg, addr, len);
	n = dma_map_sg(info->dma->device->dev, &sg, 1, dir);
	if (n == 0) {
		dev_err(&info->pdev->dev,
			"Couldn't DMA map a %d byte buffer\n", len);
		goto out_copy;
	}

	tx = dmaengine_prep_slave_sg(info->dma, &sg, n,
		is_write ? DMA_MEM_TO_DEV : DMA_DEV_TO_MEM,
		DMA_PREP_INTERRUPT | DMA_CTRL_ACK);
	if (!tx)
		goto out_copy_unmap;

	tx->callback = omap_nand_dma_callback;
	tx->callback_param = &info->comp;
	dmaengine_submit(tx);

	/*  configure and start prefetch transfer */
	ret = omap_prefetch_enable(info->gpmc_cs,
		PREFETCH_FIFOTHRESHOLD_MAX, 0x1, len, is_write, info);
	if (ret)
		/* PFPW engine is busy, use cpu copy method */
		goto out_copy_unmap;

	init_completion(&info->comp);
	dma_async_issue_pending(info->dma);

	/* setup and start DMA using dma_addr */
	wait_for_completion(&info->comp);
	tim = 0;
	limit = (loops_per_jiffy * msecs_to_jiffies(OMAP_NAND_TIMEOUT_MS));

	do {
		cpu_relax();
		val = readl(info->reg.gpmc_prefetch_status);
		val = PREFETCH_STATUS_COUNT(val);
	} while (val && (tim++ < limit));

	/* disable and stop the PFPW engine */
	omap_prefetch_reset(info->gpmc_cs, info);

	dma_unmap_sg(info->dma->device->dev, &sg, 1, dir);
	return 0;

out_copy_unmap:
	dma_unmap_sg(info->dma->device->dev, &sg, 1, dir);
out_copy:
	if (info->nand.options & NAND_BUSWIDTH_16)
		is_write == 0 ? omap_read_buf16(mtd, (u_char *) addr, len)
			: omap_write_buf16(mtd, (u_char *) addr, len);
	else
		is_write == 0 ? omap_read_buf8(mtd, (u_char *) addr, len)
			: omap_write_buf8(mtd, (u_char *) addr, len);
	return 0;
}

/**
 * omap_read_buf_dma_pref - read data from NAND controller into buffer
 * @mtd: MTD device structure
 * @buf: buffer to store date
 * @len: number of bytes to read
 */
static void omap_read_buf_dma_pref(struct mtd_info *mtd, u_char *buf, int len)
{
	if (len <= mtd->oobsize)
		omap_read_buf_pref(mtd, buf, len);
	else
		/* start transfer in DMA mode */
		omap_nand_dma_transfer(mtd, buf, len, 0x0);
}

/**
 * omap_write_buf_dma_pref - write buffer to NAND controller
 * @mtd: MTD device structure
 * @buf: data buffer
 * @len: number of bytes to write
 */
static void omap_write_buf_dma_pref(struct mtd_info *mtd,
					const u_char *buf, int len)
{
	if (len <= mtd->oobsize)
		omap_write_buf_pref(mtd, buf, len);
	else
		/* start transfer in DMA mode */
		omap_nand_dma_transfer(mtd, (u_char *) buf, len, 0x1);
}

/*
 * omap_nand_irq - GPMC irq handler
 * @this_irq: gpmc irq number
 * @dev: omap_nand_info structure pointer is passed here
 */
static irqreturn_t omap_nand_irq(int this_irq, void *dev)
{
	struct omap_nand_info *info = (struct omap_nand_info *) dev;
	u32 bytes;

	bytes = readl(info->reg.gpmc_prefetch_status);
	bytes = PREFETCH_STATUS_FIFO_CNT(bytes);
	bytes = bytes  & 0xFFFC; /* io in multiple of 4 bytes */
	if (info->iomode == OMAP_NAND_IO_WRITE) { /* checks for write io */
		if (this_irq == info->gpmc_irq_count)
			goto done;

		if (info->buf_len && (info->buf_len < bytes))
			bytes = info->buf_len;
		else if (!info->buf_len)
			bytes = 0;
		iowrite32_rep(info->nand.IO_ADDR_W,
						(u32 *)info->buf, bytes >> 2);
		info->buf = info->buf + bytes;
		info->buf_len -= bytes;

	} else {
		ioread32_rep(info->nand.IO_ADDR_R,
						(u32 *)info->buf, bytes >> 2);
		info->buf = info->buf + bytes;

		if (this_irq == info->gpmc_irq_count)
			goto done;
	}

	return IRQ_HANDLED;

done:
	complete(&info->comp);

	disable_irq_nosync(info->gpmc_irq_fifo);
	disable_irq_nosync(info->gpmc_irq_count);

	return IRQ_HANDLED;
}

/*
 * omap_read_buf_irq_pref - read data from NAND controller into buffer
 * @mtd: MTD device structure
 * @buf: buffer to store date
 * @len: number of bytes to read
 */
static void omap_read_buf_irq_pref(struct mtd_info *mtd, u_char *buf, int len)
{
	struct omap_nand_info *info = container_of(mtd,
						struct omap_nand_info, mtd);
	int ret = 0;

	if (len <= mtd->oobsize) {
		omap_read_buf_pref(mtd, buf, len);
		return;
	}

	info->iomode = OMAP_NAND_IO_READ;
	info->buf = buf;
	init_completion(&info->comp);

	/*  configure and start prefetch transfer */
	ret = omap_prefetch_enable(info->gpmc_cs,
			PREFETCH_FIFOTHRESHOLD_MAX/2, 0x0, len, 0x0, info);
	if (ret)
		/* PFPW engine is busy, use cpu copy method */
		goto out_copy;

	info->buf_len = len;

	enable_irq(info->gpmc_irq_count);
	enable_irq(info->gpmc_irq_fifo);

	/* waiting for read to complete */
	wait_for_completion(&info->comp);

	/* disable and stop the PFPW engine */
	omap_prefetch_reset(info->gpmc_cs, info);
	return;

out_copy:
	if (info->nand.options & NAND_BUSWIDTH_16)
		omap_read_buf16(mtd, buf, len);
	else
		omap_read_buf8(mtd, buf, len);
}

/*
 * omap_write_buf_irq_pref - write buffer to NAND controller
 * @mtd: MTD device structure
 * @buf: data buffer
 * @len: number of bytes to write
 */
static void omap_write_buf_irq_pref(struct mtd_info *mtd,
					const u_char *buf, int len)
{
	struct omap_nand_info *info = container_of(mtd,
						struct omap_nand_info, mtd);
	int ret = 0;
	unsigned long tim, limit;
	u32 val;

	if (len <= mtd->oobsize) {
		omap_write_buf_pref(mtd, buf, len);
		return;
	}

	info->iomode = OMAP_NAND_IO_WRITE;
	info->buf = (u_char *) buf;
	init_completion(&info->comp);

	/* configure and start prefetch transfer : size=24 */
	ret = omap_prefetch_enable(info->gpmc_cs,
		(PREFETCH_FIFOTHRESHOLD_MAX * 3) / 8, 0x0, len, 0x1, info);
	if (ret)
		/* PFPW engine is busy, use cpu copy method */
		goto out_copy;

	info->buf_len = len;

	enable_irq(info->gpmc_irq_count);
	enable_irq(info->gpmc_irq_fifo);

	/* waiting for write to complete */
	wait_for_completion(&info->comp);

	/* wait for data to flushed-out before reset the prefetch */
	tim = 0;
	limit = (loops_per_jiffy *  msecs_to_jiffies(OMAP_NAND_TIMEOUT_MS));
	do {
		val = readl(info->reg.gpmc_prefetch_status);
		val = PREFETCH_STATUS_COUNT(val);
		cpu_relax();
	} while (val && (tim++ < limit));

	/* disable and stop the PFPW engine */
	omap_prefetch_reset(info->gpmc_cs, info);
	return;

out_copy:
	if (info->nand.options & NAND_BUSWIDTH_16)
		omap_write_buf16(mtd, buf, len);
	else
		omap_write_buf8(mtd, buf, len);
}

/**
 * gen_true_ecc - This function will generate true ECC value
 * @ecc_buf: buffer to store ecc code
 *
 * This generated true ECC value can be used when correcting
 * data read from NAND flash memory core
 */
static void gen_true_ecc(u8 *ecc_buf)
{
	u32 tmp = ecc_buf[0] | (ecc_buf[1] << 16) |
		((ecc_buf[2] & 0xF0) << 20) | ((ecc_buf[2] & 0x0F) << 8);

	ecc_buf[0] = ~(P64o(tmp) | P64e(tmp) | P32o(tmp) | P32e(tmp) |
			P16o(tmp) | P16e(tmp) | P8o(tmp) | P8e(tmp));
	ecc_buf[1] = ~(P1024o(tmp) | P1024e(tmp) | P512o(tmp) | P512e(tmp) |
			P256o(tmp) | P256e(tmp) | P128o(tmp) | P128e(tmp));
	ecc_buf[2] = ~(P4o(tmp) | P4e(tmp) | P2o(tmp) | P2e(tmp) | P1o(tmp) |
			P1e(tmp) | P2048o(tmp) | P2048e(tmp));
}

/**
 * omap_compare_ecc - Detect (2 bits) and correct (1 bit) error in data
 * @ecc_data1:  ecc code from nand spare area
 * @ecc_data2:  ecc code from hardware register obtained from hardware ecc
 * @page_data:  page data
 *
 * This function compares two ECC's and indicates if there is an error.
 * If the error can be corrected it will be corrected to the buffer.
 * If there is no error, %0 is returned. If there is an error but it
 * was corrected, %1 is returned. Otherwise, %-1 is returned.
 */
static int omap_compare_ecc(u8 *ecc_data1,	/* read from NAND memory */
			    u8 *ecc_data2,	/* read from register */
			    u8 *page_data)
{
	uint	i;
	u8	tmp0_bit[8], tmp1_bit[8], tmp2_bit[8];
	u8	comp0_bit[8], comp1_bit[8], comp2_bit[8];
	u8	ecc_bit[24];
	u8	ecc_sum = 0;
	u8	find_bit = 0;
	uint	find_byte = 0;
	int	isEccFF;

	isEccFF = ((*(u32 *)ecc_data1 & 0xFFFFFF) == 0xFFFFFF);

	gen_true_ecc(ecc_data1);
	gen_true_ecc(ecc_data2);

	for (i = 0; i <= 2; i++) {
		*(ecc_data1 + i) = ~(*(ecc_data1 + i));
		*(ecc_data2 + i) = ~(*(ecc_data2 + i));
	}

	for (i = 0; i < 8; i++) {
		tmp0_bit[i]     = *ecc_data1 % 2;
		*ecc_data1	= *ecc_data1 / 2;
	}

	for (i = 0; i < 8; i++) {
		tmp1_bit[i]	 = *(ecc_data1 + 1) % 2;
		*(ecc_data1 + 1) = *(ecc_data1 + 1) / 2;
	}

	for (i = 0; i < 8; i++) {
		tmp2_bit[i]	 = *(ecc_data1 + 2) % 2;
		*(ecc_data1 + 2) = *(ecc_data1 + 2) / 2;
	}

	for (i = 0; i < 8; i++) {
		comp0_bit[i]     = *ecc_data2 % 2;
		*ecc_data2       = *ecc_data2 / 2;
	}

	for (i = 0; i < 8; i++) {
		comp1_bit[i]     = *(ecc_data2 + 1) % 2;
		*(ecc_data2 + 1) = *(ecc_data2 + 1) / 2;
	}

	for (i = 0; i < 8; i++) {
		comp2_bit[i]     = *(ecc_data2 + 2) % 2;
		*(ecc_data2 + 2) = *(ecc_data2 + 2) / 2;
	}

	for (i = 0; i < 6; i++)
		ecc_bit[i] = tmp2_bit[i + 2] ^ comp2_bit[i + 2];

	for (i = 0; i < 8; i++)
		ecc_bit[i + 6] = tmp0_bit[i] ^ comp0_bit[i];

	for (i = 0; i < 8; i++)
		ecc_bit[i + 14] = tmp1_bit[i] ^ comp1_bit[i];

	ecc_bit[22] = tmp2_bit[0] ^ comp2_bit[0];
	ecc_bit[23] = tmp2_bit[1] ^ comp2_bit[1];

	for (i = 0; i < 24; i++)
		ecc_sum += ecc_bit[i];

	switch (ecc_sum) {
	case 0:
		/* Not reached because this function is not called if
		 *  ECC values are equal
		 */
		return 0;

	case 1:
		/* Uncorrectable error */
		pr_debug("ECC UNCORRECTED_ERROR 1\n");
		return -1;

	case 11:
		/* UN-Correctable error */
		pr_debug("ECC UNCORRECTED_ERROR B\n");
		return -1;

	case 12:
		/* Correctable error */
		find_byte = (ecc_bit[23] << 8) +
			    (ecc_bit[21] << 7) +
			    (ecc_bit[19] << 6) +
			    (ecc_bit[17] << 5) +
			    (ecc_bit[15] << 4) +
			    (ecc_bit[13] << 3) +
			    (ecc_bit[11] << 2) +
			    (ecc_bit[9]  << 1) +
			    ecc_bit[7];

		find_bit = (ecc_bit[5] << 2) + (ecc_bit[3] << 1) + ecc_bit[1];

		pr_debug("Correcting single bit ECC error at offset: "
				"%d, bit: %d\n", find_byte, find_bit);

		page_data[find_byte] ^= (1 << find_bit);

		return 1;
	default:
		if (isEccFF) {
			if (ecc_data2[0] == 0 &&
			    ecc_data2[1] == 0 &&
			    ecc_data2[2] == 0)
				return 0;
		}
		pr_debug("UNCORRECTED_ERROR default\n");
		return -1;
	}
}

/**
 * omap_correct_data - Compares the ECC read with HW generated ECC
 * @mtd: MTD device structure
 * @dat: page data
 * @read_ecc: ecc read from nand flash
 * @calc_ecc: ecc read from HW ECC registers
 *
 * Compares the ecc read from nand spare area with ECC registers values
 * and if ECC's mismatched, it will call 'omap_compare_ecc' for error
 * detection and correction. If there are no errors, %0 is returned. If
 * there were errors and all of the errors were corrected, the number of
 * corrected errors is returned. If uncorrectable errors exist, %-1 is
 * returned.
 */
static int omap_correct_data(struct mtd_info *mtd, u_char *dat,
				u_char *read_ecc, u_char *calc_ecc)
{
	struct omap_nand_info *info = container_of(mtd, struct omap_nand_info,
							mtd);
	int blockCnt = 0, i = 0, ret = 0;
	int stat = 0;

	/* Ex NAND_ECC_HW12_2048 */
	if ((info->nand.ecc.mode == NAND_ECC_HW) &&
			(info->nand.ecc.size  == 2048))
		blockCnt = 4;
	else
		blockCnt = 1;

	for (i = 0; i < blockCnt; i++) {
		if (memcmp(read_ecc, calc_ecc, 3) != 0) {
			ret = omap_compare_ecc(read_ecc, calc_ecc, dat);
			if (ret < 0)
				return ret;
			/* keep track of the number of corrected errors */
			stat += ret;
		}
		read_ecc += 3;
		calc_ecc += 3;
		dat      += 512;
	}
	return stat;
}

/**
 * omap_calcuate_ecc - Generate non-inverted ECC bytes.
 * @mtd: MTD device structure
 * @dat: The pointer to data on which ecc is computed
 * @ecc_code: The ecc_code buffer
 *
 * Using noninverted ECC can be considered ugly since writing a blank
 * page ie. padding will clear the ECC bytes. This is no problem as long
 * nobody is trying to write data on the seemingly unused page. Reading
 * an erased page will produce an ECC mismatch between generated and read
 * ECC bytes that has to be dealt with separately.
 */
static int omap_calculate_ecc(struct mtd_info *mtd, const u_char *dat,
				u_char *ecc_code)
{
	struct omap_nand_info *info = container_of(mtd, struct omap_nand_info,
							mtd);
	u32 val;

	val = readl(info->reg.gpmc_ecc_config);
	if (((val >> ECC_CONFIG_CS_SHIFT)  & ~CS_MASK) != info->gpmc_cs)
		return -EINVAL;

	/* read ecc result */
	val = readl(info->reg.gpmc_ecc1_result);
	*ecc_code++ = val;          /* P128e, ..., P1e */
	*ecc_code++ = val >> 16;    /* P128o, ..., P1o */
	/* P2048o, P1024o, P512o, P256o, P2048e, P1024e, P512e, P256e */
	*ecc_code++ = ((val >> 8) & 0x0f) | ((val >> 20) & 0xf0);

	return 0;
}

/**
 * omap_enable_hwecc - This function enables the hardware ecc functionality
 * @mtd: MTD device structure
 * @mode: Read/Write mode
 */
static void omap_enable_hwecc(struct mtd_info *mtd, int mode)
{
	struct omap_nand_info *info = container_of(mtd, struct omap_nand_info,
							mtd);
	struct nand_chip *chip = mtd->priv;
	unsigned int dev_width = (chip->options & NAND_BUSWIDTH_16) ? 1 : 0;
	u32 val;

	/* clear ecc and enable bits */
	val = ECCCLEAR | ECC1;
	writel(val, info->reg.gpmc_ecc_control);

	/* program ecc and result sizes */
	val = ((((info->nand.ecc.size >> 1) - 1) << ECCSIZE1_SHIFT) |
			 ECC1RESULTSIZE);
	writel(val, info->reg.gpmc_ecc_size_config);

	switch (mode) {
	case NAND_ECC_READ:
	case NAND_ECC_WRITE:
		writel(ECCCLEAR | ECC1, info->reg.gpmc_ecc_control);
		break;
	case NAND_ECC_READSYN:
		writel(ECCCLEAR, info->reg.gpmc_ecc_control);
		break;
	default:
		dev_info(&info->pdev->dev,
			"error: unrecognized Mode[%d]!\n", mode);
		break;
	}

	/* (ECC 16 or 8 bit col) | ( CS  )  | ECC Enable */
	val = (dev_width << 7) | (info->gpmc_cs << 1) | (0x1);
	writel(val, info->reg.gpmc_ecc_config);
}

/**
 * omap_wait - wait until the command is done
 * @mtd: MTD device structure
 * @chip: NAND Chip structure
 *
 * Wait function is called during Program and erase operations and
 * the way it is called from MTD layer, we should wait till the NAND
 * chip is ready after the programming/erase operation has completed.
 *
 * Erase can take up to 400ms and program up to 20ms according to
 * general NAND and SmartMedia specs
 */
static int omap_wait(struct mtd_info *mtd, struct nand_chip *chip)
{
	struct nand_chip *this = mtd->priv;
	struct omap_nand_info *info = container_of(mtd, struct omap_nand_info,
							mtd);
	unsigned long timeo = jiffies;
	int status, state = this->state;

	if (state == FL_ERASING)
		timeo += msecs_to_jiffies(400);
	else
		timeo += msecs_to_jiffies(20);

	writeb(NAND_CMD_STATUS & 0xFF, info->reg.gpmc_nand_command);
	while (time_before(jiffies, timeo)) {
		status = readb(info->reg.gpmc_nand_data);
		if (status & NAND_STATUS_READY)
			break;
		cond_resched();
	}

	status = readb(info->reg.gpmc_nand_data);
	return status;
}

/**
 * omap_dev_ready - calls the platform specific dev_ready function
 * @mtd: MTD device structure
 */
static int omap_dev_ready(struct mtd_info *mtd)
{
	unsigned int val = 0;
	struct omap_nand_info *info = container_of(mtd, struct omap_nand_info,
							mtd);

	val = readl(info->reg.gpmc_status);

	if ((val & 0x100) == 0x100) {
		return 1;
	} else {
		return 0;
	}
}

#if defined(CONFIG_MTD_NAND_ECC_BCH) || defined(CONFIG_MTD_NAND_OMAP_BCH)
/**
 * omap3_enable_hwecc_bch - Program OMAP3 GPMC to perform BCH ECC correction
 * @mtd: MTD device structure
 * @mode: Read/Write mode
 *
 * When using BCH, sector size is hardcoded to 512 bytes.
 * Using wrapping mode 6 both for reading and writing if ELM module not uses
 * for error correction.
 * On writing,
 * eccsize0 = 0  (no additional protected byte in spare area)
 * eccsize1 = 32 (skip 32 nibbles = 16 bytes per sector in spare area)
 */
static void omap3_enable_hwecc_bch(struct mtd_info *mtd, int mode)
{
	int nerrors;
	unsigned int dev_width, nsectors;
	struct omap_nand_info *info = container_of(mtd, struct omap_nand_info,
						   mtd);
	struct nand_chip *chip = mtd->priv;
	u32 val, wr_mode;
	unsigned int ecc_size1, ecc_size0;

	/* Using wrapping mode 6 for writing */
	wr_mode = BCH_WRAPMODE_6;

	/*
	 * ECC engine enabled for valid ecc_size0 nibbles
	 * and disabled for ecc_size1 nibbles.
	 */
	ecc_size0 = BCH_ECC_SIZE0;
	ecc_size1 = BCH_ECC_SIZE1;

	/* Perform ecc calculation on 512-byte sector */
	nsectors = 1;

	/* Update number of error correction */
	nerrors = info->nand.ecc.strength;

	/* Multi sector reading/writing for NAND flash with page size < 4096 */
	if (info->is_elm_used && (mtd->writesize <= 4096)) {
		if (mode == NAND_ECC_READ) {
			/* Using wrapping mode 1 for reading */
			wr_mode = BCH_WRAPMODE_1;

			/*
			 * ECC engine enabled for ecc_size0 nibbles
			 * and disabled for ecc_size1 nibbles.
			 */
			ecc_size0 = (nerrors == 8) ?
				BCH8R_ECC_SIZE0 : BCH4R_ECC_SIZE0;
			ecc_size1 = (nerrors == 8) ?
				BCH8R_ECC_SIZE1 : BCH4R_ECC_SIZE1;
		}

		/* Perform ecc calculation for one page (< 4096) */
		nsectors = info->nand.ecc.steps;
	}

	writel(ECC1, info->reg.gpmc_ecc_control);

	/* Configure ecc size for BCH */
	val = (ecc_size1 << ECCSIZE1_SHIFT) | (ecc_size0 << ECCSIZE0_SHIFT);
	writel(val, info->reg.gpmc_ecc_size_config);

	dev_width = (chip->options & NAND_BUSWIDTH_16) ? 1 : 0;

	/* BCH configuration */
	val = ((1                        << 16) | /* enable BCH */
	       (((nerrors == 8) ? 1 : 0) << 12) | /* 8 or 4 bits */
	       (wr_mode                  <<  8) | /* wrap mode */
	       (dev_width                <<  7) | /* bus width */
	       (((nsectors-1) & 0x7)     <<  4) | /* number of sectors */
	       (info->gpmc_cs            <<  1) | /* ECC CS */
	       (0x1));                            /* enable ECC */

	writel(val, info->reg.gpmc_ecc_config);

	/* Clear ecc and enable bits */
	writel(ECCCLEAR | ECC1, info->reg.gpmc_ecc_control);
}
#endif

#ifdef CONFIG_MTD_NAND_ECC_BCH
/**
 * omap3_calculate_ecc_bch4 - Generate 7 bytes of ECC bytes
 * @mtd: MTD device structure
 * @dat: The pointer to data on which ecc is computed
 * @ecc_code: The ecc_code buffer
 */
static int omap3_calculate_ecc_bch4(struct mtd_info *mtd, const u_char *dat,
				    u_char *ecc_code)
{
	struct omap_nand_info *info = container_of(mtd, struct omap_nand_info,
						   mtd);
	unsigned long nsectors, val1, val2;
	int i;

	nsectors = ((readl(info->reg.gpmc_ecc_config) >> 4) & 0x7) + 1;

	for (i = 0; i < nsectors; i++) {

		/* Read hw-computed remainder */
		val1 = readl(info->reg.gpmc_bch_result0[i]);
		val2 = readl(info->reg.gpmc_bch_result1[i]);

		/*
		 * Add constant polynomial to remainder, in order to get an ecc
		 * sequence of 0xFFs for a buffer filled with 0xFFs; and
		 * left-justify the resulting polynomial.
		 */
		*ecc_code++ = 0x28 ^ ((val2 >> 12) & 0xFF);
		*ecc_code++ = 0x13 ^ ((val2 >>  4) & 0xFF);
		*ecc_code++ = 0xcc ^ (((val2 & 0xF) << 4)|((val1 >> 28) & 0xF));
		*ecc_code++ = 0x39 ^ ((val1 >> 20) & 0xFF);
		*ecc_code++ = 0x96 ^ ((val1 >> 12) & 0xFF);
		*ecc_code++ = 0xac ^ ((val1 >> 4) & 0xFF);
		*ecc_code++ = 0x7f ^ ((val1 & 0xF) << 4);
	}

	return 0;
}

/**
 * omap3_calculate_ecc_bch8 - Generate 13 bytes of ECC bytes
 * @mtd: MTD device structure
 * @dat: The pointer to data on which ecc is computed
 * @ecc_code: The ecc_code buffer
 */
static int omap3_calculate_ecc_bch8(struct mtd_info *mtd, const u_char *dat,
				    u_char *ecc_code)
{
	struct omap_nand_info *info = container_of(mtd, struct omap_nand_info,
						   mtd);
	unsigned long nsectors, val1, val2, val3, val4;
	int i;

	nsectors = ((readl(info->reg.gpmc_ecc_config) >> 4) & 0x7) + 1;

	for (i = 0; i < nsectors; i++) {

		/* Read hw-computed remainder */
		val1 = readl(info->reg.gpmc_bch_result0[i]);
		val2 = readl(info->reg.gpmc_bch_result1[i]);
		val3 = readl(info->reg.gpmc_bch_result2[i]);
		val4 = readl(info->reg.gpmc_bch_result3[i]);

		/*
		 * Add constant polynomial to remainder, in order to get an ecc
		 * sequence of 0xFFs for a buffer filled with 0xFFs.
		 */
		*ecc_code++ = 0xef ^ (val4 & 0xFF);
		*ecc_code++ = 0x51 ^ ((val3 >> 24) & 0xFF);
		*ecc_code++ = 0x2e ^ ((val3 >> 16) & 0xFF);
		*ecc_code++ = 0x09 ^ ((val3 >> 8) & 0xFF);
		*ecc_code++ = 0xed ^ (val3 & 0xFF);
		*ecc_code++ = 0x93 ^ ((val2 >> 24) & 0xFF);
		*ecc_code++ = 0x9a ^ ((val2 >> 16) & 0xFF);
		*ecc_code++ = 0xc2 ^ ((val2 >> 8) & 0xFF);
		*ecc_code++ = 0x97 ^ (val2 & 0xFF);
		*ecc_code++ = 0x79 ^ ((val1 >> 24) & 0xFF);
		*ecc_code++ = 0xe5 ^ ((val1 >> 16) & 0xFF);
		*ecc_code++ = 0x24 ^ ((val1 >> 8) & 0xFF);
		*ecc_code++ = 0xb5 ^ (val1 & 0xFF);
	}

	return 0;
}
#endif /* CONFIG_MTD_NAND_ECC_BCH */

#ifdef CONFIG_MTD_NAND_OMAP_BCH
/**
 * omap3_calculate_ecc_bch - Generate bytes of ECC bytes
 * @mtd:	MTD device structure
 * @dat:	The pointer to data on which ecc is computed
 * @ecc_code:	The ecc_code buffer
 *
 * Support calculating of BCH4/8 ecc vectors for the page
 */
static int omap3_calculate_ecc_bch(struct mtd_info *mtd, const u_char *dat,
				    u_char *ecc_code)
{
	struct omap_nand_info *info = container_of(mtd, struct omap_nand_info,
						   mtd);
	unsigned long nsectors, bch_val1, bch_val2, bch_val3, bch_val4;
	int i, eccbchtsel;

	nsectors = ((readl(info->reg.gpmc_ecc_config) >> 4) & 0x7) + 1;
	/*
	 * find BCH scheme used
	 * 0 -> BCH4
	 * 1 -> BCH8
	 */
	eccbchtsel = ((readl(info->reg.gpmc_ecc_config) >> 12) & 0x3);

	for (i = 0; i < nsectors; i++) {

		/* Read hw-computed remainder */
		bch_val1 = readl(info->reg.gpmc_bch_result0[i]);
		bch_val2 = readl(info->reg.gpmc_bch_result1[i]);
		if (eccbchtsel) {
			bch_val3 = readl(info->reg.gpmc_bch_result2[i]);
			bch_val4 = readl(info->reg.gpmc_bch_result3[i]);
		}

		if (eccbchtsel) {
			/* BCH8 ecc scheme */
			*ecc_code++ = (bch_val4 & 0xFF);
			*ecc_code++ = ((bch_val3 >> 24) & 0xFF);
			*ecc_code++ = ((bch_val3 >> 16) & 0xFF);
			*ecc_code++ = ((bch_val3 >> 8) & 0xFF);
			*ecc_code++ = (bch_val3 & 0xFF);
			*ecc_code++ = ((bch_val2 >> 24) & 0xFF);
			*ecc_code++ = ((bch_val2 >> 16) & 0xFF);
			*ecc_code++ = ((bch_val2 >> 8) & 0xFF);
			*ecc_code++ = (bch_val2 & 0xFF);
			*ecc_code++ = ((bch_val1 >> 24) & 0xFF);
			*ecc_code++ = ((bch_val1 >> 16) & 0xFF);
			*ecc_code++ = ((bch_val1 >> 8) & 0xFF);
			*ecc_code++ = (bch_val1 & 0xFF);
			/*
			 * Setting 14th byte to zero to handle
			 * erased page & maintain compatibility
			 * with RBL
			 */
			*ecc_code++ = 0x0;
		} else {
			/* BCH4 ecc scheme */
			*ecc_code++ = ((bch_val2 >> 12) & 0xFF);
			*ecc_code++ = ((bch_val2 >> 4) & 0xFF);
			*ecc_code++ = ((bch_val2 & 0xF) << 4) |
				((bch_val1 >> 28) & 0xF);
			*ecc_code++ = ((bch_val1 >> 20) & 0xFF);
			*ecc_code++ = ((bch_val1 >> 12) & 0xFF);
			*ecc_code++ = ((bch_val1 >> 4) & 0xFF);
			*ecc_code++ = ((bch_val1 & 0xF) << 4);
			/*
			 * Setting 8th byte to zero to handle
			 * erased page
			 */
			*ecc_code++ = 0x0;
		}
	}

	return 0;
}

/**
 * erased_sector_bitflips - count bit flips
 * @data:	data sector buffer
 * @oob:	oob buffer
 * @info:	omap_nand_info
 *
 * Check the bit flips in erased page falls below correctable level.
 * If falls below, report the page as erased with correctable bit
 * flip, else report as uncorrectable page.
 */
static int erased_sector_bitflips(u_char *data, u_char *oob,
		struct omap_nand_info *info)
{
	int flip_bits = 0, i;

	for (i = 0; i < info->nand.ecc.size; i++) {
		flip_bits += hweight8(~data[i]);
		if (flip_bits > info->nand.ecc.strength)
			return 0;
	}

	for (i = 0; i < info->nand.ecc.bytes - 1; i++) {
		flip_bits += hweight8(~oob[i]);
		if (flip_bits > info->nand.ecc.strength)
			return 0;
	}

	/*
	 * Bit flips falls in correctable level.
	 * Fill data area with 0xFF
	 */
	if (flip_bits) {
		memset(data, 0xFF, info->nand.ecc.size);
		memset(oob, 0xFF, info->nand.ecc.bytes);
	}

	return flip_bits;
}

/**
 * omap_elm_correct_data - corrects page data area in case error reported
 * @mtd:	MTD device structure
 * @data:	page data
 * @read_ecc:	ecc read from nand flash
 * @calc_ecc:	ecc read from HW ECC registers
 *
 * Calculated ecc vector reported as zero in case of non-error pages.
 * In case of error/erased pages non-zero error vector is reported.
 * In case of non-zero ecc vector, check read_ecc at fixed offset
 * (x = 13/7 in case of BCH8/4 == 0) to find page programmed or not.
 * To handle bit flips in this data, count the number of 0's in
 * read_ecc[x] and check if it greater than 4. If it is less, it is
 * programmed page, else erased page.
 *
 * 1. If page is erased, check with standard ecc vector (ecc vector
 * for erased page to find any bit flip). If check fails, bit flip
 * is present in erased page. Count the bit flips in erased page and
 * if it falls under correctable level, report page with 0xFF and
 * update the correctable bit information.
 * 2. If error is reported on programmed page, update elm error
 * vector and correct the page with ELM error correction routine.
 *
 */
static int omap_elm_correct_data(struct mtd_info *mtd, u_char *data,
				u_char *read_ecc, u_char *calc_ecc)
{
	struct omap_nand_info *info = container_of(mtd, struct omap_nand_info,
			mtd);
	int eccsteps = info->nand.ecc.steps;
	int i , j, stat = 0;
	int eccsize, eccflag, ecc_vector_size;
	struct elm_errorvec err_vec[ERROR_VECTOR_MAX];
	u_char *ecc_vec = calc_ecc;
	u_char *spare_ecc = read_ecc;
	u_char *erased_ecc_vec;
	enum bch_ecc type;
	bool is_error_reported = false;

	/* Initialize elm error vector to zero */
	memset(err_vec, 0, sizeof(err_vec));

	if (info->nand.ecc.strength == BCH8_MAX_ERROR) {
		type = BCH8_ECC;
		erased_ecc_vec = bch8_vector;
	} else {
		type = BCH4_ECC;
		erased_ecc_vec = bch4_vector;
	}

	ecc_vector_size = info->nand.ecc.bytes;

	/*
	 * Remove extra byte padding for BCH8 RBL
	 * compatibility and erased page handling
	 */
	eccsize = ecc_vector_size - 1;

	for (i = 0; i < eccsteps ; i++) {
		eccflag = 0;	/* initialize eccflag */

		/*
		 * Check any error reported,
		 * In case of error, non zero ecc reported.
		 */

		for (j = 0; (j < eccsize); j++) {
			if (calc_ecc[j] != 0) {
				eccflag = 1; /* non zero ecc, error present */
				break;
			}
		}

		if (eccflag == 1) {
			/*
			 * Set threshold to minimum of 4, half of ecc.strength/2
			 * to allow max bit flip in byte to 4
			 */
			unsigned int threshold = min_t(unsigned int, 4,
					info->nand.ecc.strength / 2);

			/*
			 * Check data area is programmed by counting
			 * number of 0's at fixed offset in spare area.
			 * Checking count of 0's against threshold.
			 * In case programmed page expects at least threshold
			 * zeros in byte.
			 * If zeros are less than threshold for programmed page/
			 * zeros are more than threshold erased page, either
			 * case page reported as uncorrectable.
			 */
			if (hweight8(~read_ecc[eccsize]) >= threshold) {
				/*
				 * Update elm error vector as
				 * data area is programmed
				 */
				err_vec[i].error_reported = true;
				is_error_reported = true;
			} else {
				/* Error reported in erased page */
				int bitflip_count;
				u_char *buf = &data[info->nand.ecc.size * i];

				if (memcmp(calc_ecc, erased_ecc_vec, eccsize)) {
					bitflip_count = erased_sector_bitflips(
							buf, read_ecc, info);

					if (bitflip_count)
						stat += bitflip_count;
					else
						return -EINVAL;
				}
			}
		}

		/* Update the ecc vector */
		calc_ecc += ecc_vector_size;
		read_ecc += ecc_vector_size;
	}

	/* Check if any error reported */
	if (!is_error_reported)
		return 0;

	/* Decode BCH error using ELM module */
	elm_decode_bch_error_page(info->elm_dev, ecc_vec, err_vec);

	for (i = 0; i < eccsteps; i++) {
		if (err_vec[i].error_reported) {
			for (j = 0; j < err_vec[i].error_count; j++) {
				u32 bit_pos, byte_pos, error_max, pos;

				if (type == BCH8_ECC)
					error_max = BCH8_ECC_MAX;
				else
					error_max = BCH4_ECC_MAX;

				if (info->nand.ecc.strength == BCH8_MAX_ERROR)
					pos = err_vec[i].error_loc[j];
				else
					/* Add 4 to take care 4 bit padding */
					pos = err_vec[i].error_loc[j] +
						BCH4_BIT_PAD;

				/* Calculate bit position of error */
				bit_pos = pos % 8;

				/* Calculate byte position of error */
				byte_pos = (error_max - pos - 1) / 8;

				if (pos < error_max) {
					if (byte_pos < 512)
						data[byte_pos] ^= 1 << bit_pos;
					else
						spare_ecc[byte_pos - 512] ^=
							1 << bit_pos;
				}
				/* else, not interested to correct ecc */
			}
		}

		/* Update number of correctable errors */
		stat += err_vec[i].error_count;

		/* Update page data with sector size */
		data += info->nand.ecc.size;
		spare_ecc += ecc_vector_size;
	}

	for (i = 0; i < eccsteps; i++)
		/* Return error if uncorrectable error present */
		if (err_vec[i].error_uncorrectable)
			return -EINVAL;

	return stat;
}

/**
 * omap_write_page_bch - BCH ecc based write page function for entire page
 * @mtd:		mtd info structure
 * @chip:		nand chip info structure
 * @buf:		data buffer
 * @oob_required:	must write chip->oob_poi to OOB
 *
 * Custom write page method evolved to support multi sector writing in one shot
 */
static int omap_write_page_bch(struct mtd_info *mtd, struct nand_chip *chip,
				  const uint8_t *buf, int oob_required)
{
	int i;
	uint8_t *ecc_calc = chip->buffers->ecccalc;
	uint32_t *eccpos = chip->ecc.layout->eccpos;

	/* Enable GPMC ecc engine */
	chip->ecc.hwctl(mtd, NAND_ECC_WRITE);

	/* Write data */
	chip->write_buf(mtd, buf, mtd->writesize);

	/* Update ecc vector from GPMC result registers */
	chip->ecc.calculate(mtd, buf, &ecc_calc[0]);

	for (i = 0; i < chip->ecc.total; i++)
		chip->oob_poi[eccpos[i]] = ecc_calc[i];

	/* Write ecc vector to OOB area */
	chip->write_buf(mtd, chip->oob_poi, mtd->oobsize);
	return 0;
}

/**
 * omap_read_page_bch - BCH ecc based page read function for entire page
 * @mtd:		mtd info structure
 * @chip:		nand chip info structure
 * @buf:		buffer to store read data
 * @oob_required:	caller requires OOB data read to chip->oob_poi
 * @page:		page number to read
 *
 * For BCH ecc scheme, GPMC used for syndrome calculation and ELM module
 * used for error correction.
 * Custom method evolved to support ELM error correction & multi sector
 * reading. On reading page data area is read along with OOB data with
 * ecc engine enabled. ecc vector updated after read of OOB data.
 * For non error pages ecc vector reported as zero.
 */
static int omap_read_page_bch(struct mtd_info *mtd, struct nand_chip *chip,
				uint8_t *buf, int oob_required, int page)
{
	uint8_t *ecc_calc = chip->buffers->ecccalc;
	uint8_t *ecc_code = chip->buffers->ecccode;
	uint32_t *eccpos = chip->ecc.layout->eccpos;
	uint8_t *oob = &chip->oob_poi[eccpos[0]];
	uint32_t oob_pos = mtd->writesize + chip->ecc.layout->eccpos[0];
	int stat;
	unsigned int max_bitflips = 0;

	/* Enable GPMC ecc engine */
	chip->ecc.hwctl(mtd, NAND_ECC_READ);

	/* Read data */
	chip->read_buf(mtd, buf, mtd->writesize);

	/* Read oob bytes */
	chip->cmdfunc(mtd, NAND_CMD_RNDOUT, oob_pos, -1);
	chip->read_buf(mtd, oob, chip->ecc.total);

	/* Calculate ecc bytes */
	chip->ecc.calculate(mtd, buf, ecc_calc);

	memcpy(ecc_code, &chip->oob_poi[eccpos[0]], chip->ecc.total);

	stat = chip->ecc.correct(mtd, buf, ecc_code, ecc_calc);

	if (stat < 0) {
		mtd->ecc_stats.failed++;
	} else {
		mtd->ecc_stats.corrected += stat;
		max_bitflips = max_t(unsigned int, max_bitflips, stat);
	}

	return max_bitflips;
}

/**
 * is_elm_present - checks for presence of ELM module by scanning DT nodes
 * @omap_nand_info: NAND device structure containing platform data
 * @bch_type: 0x0=BCH4, 0x1=BCH8, 0x2=BCH16
 */
static int is_elm_present(struct omap_nand_info *info,
			struct device_node *elm_node, enum bch_ecc bch_type)
{
	struct platform_device *pdev;
	info->is_elm_used = false;
	/* check whether elm-id is passed via DT */
	if (!elm_node) {
		pr_err("nand: error: ELM DT node not found\n");
		return -ENODEV;
	}
	pdev = of_find_device_by_node(elm_node);
	/* check whether ELM device is registered */
	if (!pdev) {
		pr_err("nand: error: ELM device not found\n");
		return -ENODEV;
	}
	/* ELM module available, now configure it */
	info->elm_dev = &pdev->dev;
	if (elm_config(info->elm_dev, bch_type))
		return -ENODEV;
	info->is_elm_used = true;
	return 0;
}
#endif /* CONFIG_MTD_NAND_ECC_BCH */

static int omap_nand_probe(struct platform_device *pdev)
{
	struct omap_nand_info		*info;
	struct omap_nand_platform_data	*pdata;
	struct mtd_info			*mtd;
	struct nand_chip		*nand_chip;
	struct nand_ecclayout		*ecclayout;
	int				err;
	int				i;
	dma_cap_mask_t			mask;
	unsigned			sig;
	struct resource			*res;
	struct mtd_part_parser_data	ppdata = {};

	pdata = dev_get_platdata(&pdev->dev);
	if (pdata == NULL) {
		dev_err(&pdev->dev, "platform data missing\n");
		return -ENODEV;
	}

	info = devm_kzalloc(&pdev->dev, sizeof(struct omap_nand_info),
				GFP_KERNEL);
	if (!info)
		return -ENOMEM;

	platform_set_drvdata(pdev, info);

	spin_lock_init(&info->controller.lock);
	init_waitqueue_head(&info->controller.wq);

	info->pdev		= pdev;
	info->gpmc_cs		= pdata->cs;
	info->reg		= pdata->reg;
	info->of_node		= pdata->of_node;
	mtd			= &info->mtd;
	mtd->priv		= &info->nand;
	mtd->name		= dev_name(&pdev->dev);
	mtd->owner		= THIS_MODULE;
	nand_chip		= &info->nand;
	nand_chip->ecc.priv	= NULL;
	nand_chip->options	|= NAND_SKIP_BBTSCAN;

	res = platform_get_resource(pdev, IORESOURCE_MEM, 0);
	if (res == NULL) {
		err = -EINVAL;
		dev_err(&pdev->dev, "error getting memory resource\n");
		goto return_error;
	}

	info->phys_base = res->start;
	info->mem_size = resource_size(res);

	if (!devm_request_mem_region(&pdev->dev, info->phys_base,
				info->mem_size,	pdev->dev.driver->name)) {
		err = -EBUSY;
		goto return_error;
	}

	nand_chip->IO_ADDR_R = devm_ioremap(&pdev->dev, info->phys_base,
						info->mem_size);
	if (!nand_chip->IO_ADDR_R) {
		err = -ENOMEM;
		goto return_error;
	}

	nand_chip->controller = &info->controller;

	nand_chip->IO_ADDR_W = nand_chip->IO_ADDR_R;
	nand_chip->cmd_ctrl  = omap_hwcontrol;

	/*
	 * If RDY/BSY line is connected to OMAP then use the omap ready
	 * function and the generic nand_wait function which reads the status
	 * register after monitoring the RDY/BSY line. Otherwise use a standard
	 * chip delay which is slightly more than tR (AC Timing) of the NAND
	 * device and read status register until you get a failure or success
	 */
	if (pdata->dev_ready) {
		nand_chip->dev_ready = omap_dev_ready;
		nand_chip->chip_delay = 0;
	} else {
		nand_chip->waitfunc = omap_wait;
		nand_chip->chip_delay = 50;
	}

	/* scan NAND device connected to chip controller */
	nand_chip->options |= pdata->devsize & NAND_BUSWIDTH_16;
	if (nand_scan_ident(mtd, 1, NULL)) {
		pr_err("nand device scan failed, may be bus-width mismatch\n");
		err = -ENXIO;
		goto return_error;
	}

	/* check for small page devices */
	if ((mtd->oobsize < 64) && (pdata->ecc_opt != OMAP_ECC_HAM1_CODE_HW)) {
		pr_err("small page devices are not supported\n");
		err = -EINVAL;
		goto return_error;
	}

	/* re-populate low-level callbacks based on xfer modes */
	switch (pdata->xfer_type) {
	case NAND_OMAP_PREFETCH_POLLED:
		nand_chip->read_buf   = omap_read_buf_pref;
		nand_chip->write_buf  = omap_write_buf_pref;
		break;

	case NAND_OMAP_POLLED:
		if (nand_chip->options & NAND_BUSWIDTH_16) {
			nand_chip->read_buf   = omap_read_buf16;
			nand_chip->write_buf  = omap_write_buf16;
		} else {
			nand_chip->read_buf   = omap_read_buf8;
			nand_chip->write_buf  = omap_write_buf8;
		}
		break;

	case NAND_OMAP_PREFETCH_DMA:
		dma_cap_zero(mask);
		dma_cap_set(DMA_SLAVE, mask);
		sig = OMAP24XX_DMA_GPMC;
		info->dma = dma_request_channel(mask, omap_dma_filter_fn, &sig);
		if (!info->dma) {
			dev_err(&pdev->dev, "DMA engine request failed\n");
			err = -ENXIO;
			goto return_error;
		} else {
			struct dma_slave_config cfg;

			memset(&cfg, 0, sizeof(cfg));
			cfg.src_addr = info->phys_base;
			cfg.dst_addr = info->phys_base;
			cfg.src_addr_width = DMA_SLAVE_BUSWIDTH_4_BYTES;
			cfg.dst_addr_width = DMA_SLAVE_BUSWIDTH_4_BYTES;
			cfg.src_maxburst = 16;
			cfg.dst_maxburst = 16;
			err = dmaengine_slave_config(info->dma, &cfg);
			if (err) {
				dev_err(&pdev->dev, "DMA engine slave config failed: %d\n",
					err);
				goto return_error;
			}
			nand_chip->read_buf   = omap_read_buf_dma_pref;
			nand_chip->write_buf  = omap_write_buf_dma_pref;
		}
		break;

	case NAND_OMAP_PREFETCH_IRQ:
		info->gpmc_irq_fifo = platform_get_irq(pdev, 0);
		if (info->gpmc_irq_fifo <= 0) {
			dev_err(&pdev->dev, "error getting fifo irq\n");
			err = -ENODEV;
			goto return_error;
		}
		err = devm_request_irq(&pdev->dev, info->gpmc_irq_fifo,
					omap_nand_irq, IRQF_SHARED,
					"gpmc-nand-fifo", info);
		if (err) {
			dev_err(&pdev->dev, "requesting irq(%d) error:%d",
						info->gpmc_irq_fifo, err);
			info->gpmc_irq_fifo = 0;
			goto return_error;
		}

		info->gpmc_irq_count = platform_get_irq(pdev, 1);
		if (info->gpmc_irq_count <= 0) {
			dev_err(&pdev->dev, "error getting count irq\n");
			err = -ENODEV;
			goto return_error;
		}
		err = devm_request_irq(&pdev->dev, info->gpmc_irq_count,
					omap_nand_irq, IRQF_SHARED,
					"gpmc-nand-count", info);
		if (err) {
			dev_err(&pdev->dev, "requesting irq(%d) error:%d",
						info->gpmc_irq_count, err);
			info->gpmc_irq_count = 0;
			goto return_error;
		}

		nand_chip->read_buf  = omap_read_buf_irq_pref;
		nand_chip->write_buf = omap_write_buf_irq_pref;

		break;

	default:
		dev_err(&pdev->dev,
			"xfer_type(%d) not supported!\n", pdata->xfer_type);
		err = -EINVAL;
		goto return_error;
	}

	/* populate MTD interface based on ECC scheme */
	nand_chip->ecc.layout	= &omap_oobinfo;
	ecclayout		= &omap_oobinfo;
	switch (pdata->ecc_opt) {
	case OMAP_ECC_HAM1_CODE_HW:
		pr_info("nand: using OMAP_ECC_HAM1_CODE_HW\n");
		nand_chip->ecc.mode             = NAND_ECC_HW;
		nand_chip->ecc.bytes            = 3;
		nand_chip->ecc.size             = 512;
		nand_chip->ecc.strength         = 1;
		nand_chip->ecc.calculate        = omap_calculate_ecc;
		nand_chip->ecc.hwctl            = omap_enable_hwecc;
		nand_chip->ecc.correct          = omap_correct_data;
		/* define ECC layout */
		ecclayout->eccbytes		= nand_chip->ecc.bytes *
							(mtd->writesize /
							nand_chip->ecc.size);
		if (nand_chip->options & NAND_BUSWIDTH_16)
			ecclayout->eccpos[0]	= BADBLOCK_MARKER_LENGTH;
		else
			ecclayout->eccpos[0]	= 1;
		ecclayout->oobfree->offset	= ecclayout->eccpos[0] +
							ecclayout->eccbytes;
		break;

	case OMAP_ECC_BCH4_CODE_HW_DETECTION_SW:
#ifdef CONFIG_MTD_NAND_ECC_BCH
		pr_info("nand: using OMAP_ECC_BCH4_CODE_HW_DETECTION_SW\n");
		nand_chip->ecc.mode		= NAND_ECC_HW;
		nand_chip->ecc.size		= 512;
		nand_chip->ecc.bytes		= 7;
		nand_chip->ecc.strength		= 4;
		nand_chip->ecc.hwctl		= omap3_enable_hwecc_bch;
		nand_chip->ecc.correct		= nand_bch_correct_data;
		nand_chip->ecc.calculate	= omap3_calculate_ecc_bch4;
		/* define ECC layout */
		ecclayout->eccbytes		= nand_chip->ecc.bytes *
							(mtd->writesize /
							nand_chip->ecc.size);
		ecclayout->eccpos[0]		= BADBLOCK_MARKER_LENGTH;
		ecclayout->oobfree->offset	= ecclayout->eccpos[0] +
							ecclayout->eccbytes;
		/* software bch library is used for locating errors */
		nand_chip->ecc.priv		= nand_bch_init(mtd,
							nand_chip->ecc.size,
							nand_chip->ecc.bytes,
							&nand_chip->ecc.layout);
		if (!nand_chip->ecc.priv) {
			pr_err("nand: error: unable to use s/w BCH library\n");
			err = -EINVAL;
		}
		break;
#else
		pr_err("nand: error: CONFIG_MTD_NAND_ECC_BCH not enabled\n");
		err = -EINVAL;
		goto return_error;
#endif

	case OMAP_ECC_BCH4_CODE_HW:
#ifdef CONFIG_MTD_NAND_OMAP_BCH
		pr_info("nand: using OMAP_ECC_BCH4_CODE_HW ECC scheme\n");
		nand_chip->ecc.mode		= NAND_ECC_HW;
		nand_chip->ecc.size		= 512;
		/* 14th bit is kept reserved for ROM-code compatibility */
		nand_chip->ecc.bytes		= 7 + 1;
		nand_chip->ecc.strength		= 4;
		nand_chip->ecc.hwctl		= omap3_enable_hwecc_bch;
		nand_chip->ecc.correct		= omap_elm_correct_data;
		nand_chip->ecc.calculate	= omap3_calculate_ecc_bch;
		nand_chip->ecc.read_page	= omap_read_page_bch;
		nand_chip->ecc.write_page	= omap_write_page_bch;
		/* define ECC layout */
		ecclayout->eccbytes		= nand_chip->ecc.bytes *
							(mtd->writesize /
							nand_chip->ecc.size);
		ecclayout->eccpos[0]		= BADBLOCK_MARKER_LENGTH;
		ecclayout->oobfree->offset	= ecclayout->eccpos[0] +
							ecclayout->eccbytes;
		/* This ECC scheme requires ELM H/W block */
		if (is_elm_present(info, pdata->elm_of_node, BCH4_ECC) < 0) {
			pr_err("nand: error: could not initialize ELM\n");
			err = -ENODEV;
			goto return_error;
		}
		break;
#else
		pr_err("nand: error: CONFIG_MTD_NAND_OMAP_BCH not enabled\n");
		err = -EINVAL;
		goto return_error;
#endif

	case OMAP_ECC_BCH8_CODE_HW_DETECTION_SW:
#ifdef CONFIG_MTD_NAND_ECC_BCH
		pr_info("nand: using OMAP_ECC_BCH8_CODE_HW_DETECTION_SW\n");
		nand_chip->ecc.mode		= NAND_ECC_HW;
		nand_chip->ecc.size		= 512;
		nand_chip->ecc.bytes		= 13;
		nand_chip->ecc.strength		= 8;
		nand_chip->ecc.hwctl		= omap3_enable_hwecc_bch;
		nand_chip->ecc.correct		= nand_bch_correct_data;
		nand_chip->ecc.calculate	= omap3_calculate_ecc_bch8;
		/* define ECC layout */
		ecclayout->eccbytes		= nand_chip->ecc.bytes *
							(mtd->writesize /
							nand_chip->ecc.size);
		ecclayout->eccpos[0]		= BADBLOCK_MARKER_LENGTH;
		ecclayout->oobfree->offset	= ecclayout->eccpos[0] +
							ecclayout->eccbytes;
		/* software bch library is used for locating errors */
		nand_chip->ecc.priv		= nand_bch_init(mtd,
							nand_chip->ecc.size,
							nand_chip->ecc.bytes,
							&nand_chip->ecc.layout);
		if (!nand_chip->ecc.priv) {
			pr_err("nand: error: unable to use s/w BCH library\n");
			err = -EINVAL;
			goto return_error;
		}
		break;
#else
		pr_err("nand: error: CONFIG_MTD_NAND_ECC_BCH not enabled\n");
		err = -EINVAL;
		goto return_error;
#endif

	case OMAP_ECC_BCH8_CODE_HW:
#ifdef CONFIG_MTD_NAND_OMAP_BCH
		pr_info("nand: using OMAP_ECC_BCH8_CODE_HW ECC scheme\n");
		nand_chip->ecc.mode		= NAND_ECC_HW;
		nand_chip->ecc.size		= 512;
		/* 14th bit is kept reserved for ROM-code compatibility */
		nand_chip->ecc.bytes		= 13 + 1;
		nand_chip->ecc.strength		= 8;
		nand_chip->ecc.hwctl		= omap3_enable_hwecc_bch;
		nand_chip->ecc.correct		= omap_elm_correct_data;
		nand_chip->ecc.calculate	= omap3_calculate_ecc_bch;
		nand_chip->ecc.read_page	= omap_read_page_bch;
		nand_chip->ecc.write_page	= omap_write_page_bch;
		/* This ECC scheme requires ELM H/W block */
		err = is_elm_present(info, pdata->elm_of_node, BCH8_ECC);
		if (err < 0) {
			pr_err("nand: error: could not initialize ELM\n");
			goto return_error;
		}
		/* define ECC layout */
		ecclayout->eccbytes		= nand_chip->ecc.bytes *
							(mtd->writesize /
							nand_chip->ecc.size);
		ecclayout->eccpos[0]		= BADBLOCK_MARKER_LENGTH;
		ecclayout->oobfree->offset	= ecclayout->eccpos[0] +
							ecclayout->eccbytes;
		break;
#else
		pr_err("nand: error: CONFIG_MTD_NAND_OMAP_BCH not enabled\n");
		err = -EINVAL;
		goto return_error;
#endif

	default:
		pr_err("nand: error: invalid or unsupported ECC scheme\n");
		err = -EINVAL;
		goto return_error;
	}

	/* populate remaining ECC layout data */
	ecclayout->oobfree->length = mtd->oobsize - (BADBLOCK_MARKER_LENGTH +
							ecclayout->eccbytes);
	for (i = 1; i < ecclayout->eccbytes; i++)
		ecclayout->eccpos[i] = ecclayout->eccpos[0] + i;
	/* check if NAND device's OOB is enough to store ECC signatures */
	if (mtd->oobsize < (ecclayout->eccbytes + BADBLOCK_MARKER_LENGTH)) {
		pr_err("not enough OOB bytes required = %d, available=%d\n",
					   ecclayout->eccbytes, mtd->oobsize);
		err = -EINVAL;
		goto return_error;
	}

	/* second phase scan */
	if (nand_scan_tail(mtd)) {
		err = -ENXIO;
		goto return_error;
	}

	ppdata.of_node = pdata->of_node;
	mtd_device_parse_register(mtd, NULL, &ppdata, pdata->parts,
				  pdata->nr_parts);

	platform_set_drvdata(pdev, mtd);

	return 0;

return_error:
	if (info->dma)
		dma_release_channel(info->dma);
	if (nand_chip->ecc.priv) {
		nand_bch_free(nand_chip->ecc.priv);
		nand_chip->ecc.priv = NULL;
	}
	return err;
}

static int omap_nand_remove(struct platform_device *pdev)
{
	struct mtd_info *mtd = platform_get_drvdata(pdev);
	struct nand_chip *nand_chip = mtd->priv;
	struct omap_nand_info *info = container_of(mtd, struct omap_nand_info,
							mtd);
<<<<<<< HEAD
	omap3_free_bch(&info->mtd);

=======
	if (nand_chip->ecc.priv) {
		nand_bch_free(nand_chip->ecc.priv);
		nand_chip->ecc.priv = NULL;
	}
>>>>>>> d8ec26d7
	if (info->dma)
		dma_release_channel(info->dma);
	nand_release(mtd);
	return 0;
}

static struct platform_driver omap_nand_driver = {
	.probe		= omap_nand_probe,
	.remove		= omap_nand_remove,
	.driver		= {
		.name	= DRIVER_NAME,
		.owner	= THIS_MODULE,
	},
};

module_platform_driver(omap_nand_driver);

MODULE_ALIAS("platform:" DRIVER_NAME);
MODULE_LICENSE("GPL");
MODULE_DESCRIPTION("Glue layer for NAND flash on TI OMAP boards");<|MERGE_RESOLUTION|>--- conflicted
+++ resolved
@@ -149,20 +149,6 @@
 
 /* oob info generated runtime depending on ecc algorithm and layout selected */
 static struct nand_ecclayout omap_oobinfo;
-<<<<<<< HEAD
-/* Define some generic bad / good block scan pattern which are used
- * while scanning a device for factory marked good / bad blocks
- */
-static uint8_t scan_ff_pattern[] = { 0xff };
-static struct nand_bbt_descr bb_descrip_flashbased = {
-	.options = NAND_BBT_SCANALLPAGES,
-	.offs = 0,
-	.len = 1,
-	.pattern = scan_ff_pattern,
-};
-
-=======
->>>>>>> d8ec26d7
 
 struct omap_nand_info {
 	struct nand_hw_control		controller;
@@ -2035,15 +2021,10 @@
 	struct nand_chip *nand_chip = mtd->priv;
 	struct omap_nand_info *info = container_of(mtd, struct omap_nand_info,
 							mtd);
-<<<<<<< HEAD
-	omap3_free_bch(&info->mtd);
-
-=======
 	if (nand_chip->ecc.priv) {
 		nand_bch_free(nand_chip->ecc.priv);
 		nand_chip->ecc.priv = NULL;
 	}
->>>>>>> d8ec26d7
 	if (info->dma)
 		dma_release_channel(info->dma);
 	nand_release(mtd);
