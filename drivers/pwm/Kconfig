--- conflicted
+++ resolved
@@ -510,20 +510,6 @@
 	  To compile this driver as a module, choose M here: the module
 	  will be called pwm-vt8500.
 
-<<<<<<< HEAD
-config PWM_XLNX
-	tristate "Xilinx PWM support"
-	help
-	  Generic PWM framework driver for xilinx axi timer.
-
-	  This driver implements the pwm channel of a xilinx axi timer hardware
-	  block.
-	  The hardware block has to be configured with generate output signal 
-	  of timer 1 and timer 2 active high.
-
-	  To compile this driver as a module, choose M here: the module
-	  will be called pwm-xlnx.
-=======
 config PWM_ZX
 	tristate "ZTE ZX PWM support"
 	depends on ARCH_ZX
@@ -532,6 +518,5 @@
 
 	  To compile this driver as a module, choose M here: the module
 	  will be called pwm-zx.
->>>>>>> 807fdad4
 
 endif