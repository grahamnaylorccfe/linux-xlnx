/*
 * Simple synchronous userspace interface to SPI devices
 *
 * Copyright (C) 2006 SWAPP
 *	Andrea Paterniani <a.paterniani@swapp-eng.it>
 * Copyright (C) 2007 David Brownell (simplification, cleanup)
 *
 * This program is free software; you can redistribute it and/or modify
 * it under the terms of the GNU General Public License as published by
 * the Free Software Foundation; either version 2 of the License, or
 * (at your option) any later version.
 *
 * This program is distributed in the hope that it will be useful,
 * but WITHOUT ANY WARRANTY; without even the implied warranty of
 * MERCHANTABILITY or FITNESS FOR A PARTICULAR PURPOSE.  See the
 * GNU General Public License for more details.
 */

#include <linux/init.h>
#include <linux/module.h>
#include <linux/ioctl.h>
#include <linux/fs.h>
#include <linux/device.h>
#include <linux/err.h>
#include <linux/list.h>
#include <linux/errno.h>
#include <linux/mutex.h>
#include <linux/slab.h>
#include <linux/compat.h>
#include <linux/of.h>
#include <linux/of_device.h>
#include <linux/acpi.h>

#include <linux/spi/spi.h>
#include <linux/spi/spidev.h>

#include <linux/uaccess.h>


/*
 * This supports access to SPI devices using normal userspace I/O calls.
 * Note that while traditional UNIX/POSIX I/O semantics are half duplex,
 * and often mask message boundaries, full SPI support requires full duplex
 * transfers.  There are several kinds of internal message boundaries to
 * handle chipselect management and other protocol options.
 *
 * SPI has a character major number assigned.  We allocate minor numbers
 * dynamically using a bitmask.  You must use hotplug tools, such as udev
 * (or mdev with busybox) to create and destroy the /dev/spidevB.C device
 * nodes, since there is no fixed association of minor numbers with any
 * particular SPI bus or device.
 */
#define SPIDEV_MAJOR			153	/* assigned */
#define N_SPI_MINORS			32	/* ... up to 256 */

static DECLARE_BITMAP(minors, N_SPI_MINORS);


/* Bit masks for spi_device.mode management.  Note that incorrect
 * settings for some settings can cause *lots* of trouble for other
 * devices on a shared bus:
 *
 *  - CS_HIGH ... this device will be active when it shouldn't be
 *  - 3WIRE ... when active, it won't behave as it should
 *  - NO_CS ... there will be no explicit message boundaries; this
 *	is completely incompatible with the shared bus model
 *  - READY ... transfers may proceed when they shouldn't.
 *
 * REVISIT should changing those flags be privileged?
 */
#define SPI_MODE_MASK		(SPI_CPHA | SPI_CPOL | SPI_CS_HIGH \
				| SPI_LSB_FIRST | SPI_3WIRE | SPI_LOOP \
				| SPI_NO_CS | SPI_READY | SPI_TX_DUAL \
				| SPI_TX_QUAD | SPI_RX_DUAL | SPI_RX_QUAD)

struct spidev_data {
	dev_t			devt;
	spinlock_t		spi_lock;
	struct spi_device	*spi;
	struct list_head	device_entry;

	/* TX/RX buffers are NULL unless this device is open (users > 0) */
	struct mutex		buf_lock;
	unsigned		users;
	u8			*tx_buffer;
	u8			*rx_buffer;
	u32			speed_hz;
};

static LIST_HEAD(device_list);
static DEFINE_MUTEX(device_list_lock);

static unsigned bufsiz = 4096;
module_param(bufsiz, uint, S_IRUGO);
MODULE_PARM_DESC(bufsiz, "data bytes in biggest supported SPI message");

/*-------------------------------------------------------------------------*/

static ssize_t
spidev_sync(struct spidev_data *spidev, struct spi_message *message)
{
	int status;
	struct spi_device *spi;

	spin_lock_irq(&spidev->spi_lock);
	spi = spidev->spi;
	spin_unlock_irq(&spidev->spi_lock);

	if (spi == NULL)
		status = -ESHUTDOWN;
	else
		status = spi_sync(spi, message);

	if (status == 0)
		status = message->actual_length;

	return status;
}

static inline ssize_t
spidev_sync_write(struct spidev_data *spidev, size_t len)
{
	struct spi_transfer	t = {
			.tx_buf		= spidev->tx_buffer,
			.len		= len,
			.speed_hz	= spidev->speed_hz,
		};
	struct spi_message	m;

	spi_message_init(&m);
	spi_message_add_tail(&t, &m);
	return spidev_sync(spidev, &m);
}

static inline ssize_t
spidev_sync_read(struct spidev_data *spidev, size_t len)
{
	struct spi_transfer	t = {
			.rx_buf		= spidev->rx_buffer,
			.len		= len,
			.speed_hz	= spidev->speed_hz,
		};
	struct spi_message	m;

	spi_message_init(&m);
	spi_message_add_tail(&t, &m);
	return spidev_sync(spidev, &m);
}

/*-------------------------------------------------------------------------*/

/* Read-only message with current device setup */
static ssize_t
spidev_read(struct file *filp, char __user *buf, size_t count, loff_t *f_pos)
{
	struct spidev_data	*spidev;
	ssize_t			status = 0;

	/* chipselect only toggles at start or end of operation */
	if (count > bufsiz)
		return -EMSGSIZE;

	spidev = filp->private_data;

	mutex_lock(&spidev->buf_lock);
	status = spidev_sync_read(spidev, count);
	if (status > 0) {
		unsigned long	missing;

		missing = copy_to_user(buf, spidev->rx_buffer, status);
		if (missing == status)
			status = -EFAULT;
		else
			status = status - missing;
	}
	mutex_unlock(&spidev->buf_lock);

	return status;
}

/* Write-only message with current device setup */
static ssize_t
spidev_write(struct file *filp, const char __user *buf,
		size_t count, loff_t *f_pos)
{
	struct spidev_data	*spidev;
	ssize_t			status = 0;
	unsigned long		missing;

	/* chipselect only toggles at start or end of operation */
	if (count > bufsiz)
		return -EMSGSIZE;

	spidev = filp->private_data;

	mutex_lock(&spidev->buf_lock);
	missing = copy_from_user(spidev->tx_buffer, buf, count);
	if (missing == 0)
		status = spidev_sync_write(spidev, count);
	else
		status = -EFAULT;
	mutex_unlock(&spidev->buf_lock);

	return status;
}

static int spidev_message(struct spidev_data *spidev,
		struct spi_ioc_transfer *u_xfers, unsigned n_xfers)
{
	struct spi_message	msg;
	struct spi_transfer	*k_xfers;
	struct spi_transfer	*k_tmp;
	struct spi_ioc_transfer *u_tmp;
	unsigned		n, total, tx_total, rx_total;
	u8			*tx_buf, *rx_buf;
	int			status = -EFAULT;

	spi_message_init(&msg);
	k_xfers = kcalloc(n_xfers, sizeof(*k_tmp), GFP_KERNEL);
	if (k_xfers == NULL)
		return -ENOMEM;

	/* Construct spi_message, copying any tx data to bounce buffer.
	 * We walk the array of user-provided transfers, using each one
	 * to initialize a kernel version of the same transfer.
	 */
	tx_buf = spidev->tx_buffer;
	rx_buf = spidev->rx_buffer;
	total = 0;
	tx_total = 0;
	rx_total = 0;
	for (n = n_xfers, k_tmp = k_xfers, u_tmp = u_xfers;
			n;
			n--, k_tmp++, u_tmp++) {
		k_tmp->len = u_tmp->len;

		total += k_tmp->len;
		/* Since the function returns the total length of transfers
		 * on success, restrict the total to positive int values to
		 * avoid the return value looking like an error.  Also check
		 * each transfer length to avoid arithmetic overflow.
		 */
		if (total > INT_MAX || k_tmp->len > INT_MAX) {
			status = -EMSGSIZE;
			goto done;
		}

		if (u_tmp->rx_buf) {
			/* this transfer needs space in RX bounce buffer */
			rx_total += k_tmp->len;
			if (rx_total > bufsiz) {
				status = -EMSGSIZE;
				goto done;
			}
			k_tmp->rx_buf = rx_buf;
			rx_buf += k_tmp->len;
		}
		if (u_tmp->tx_buf) {
			/* this transfer needs space in TX bounce buffer */
			tx_total += k_tmp->len;
			if (tx_total > bufsiz) {
				status = -EMSGSIZE;
				goto done;
			}
			k_tmp->tx_buf = tx_buf;
			if (copy_from_user(tx_buf, (const u8 __user *)
						(uintptr_t) u_tmp->tx_buf,
					u_tmp->len))
				goto done;
			tx_buf += k_tmp->len;
		}

		k_tmp->cs_change = !!u_tmp->cs_change;
		k_tmp->tx_nbits = u_tmp->tx_nbits;
		k_tmp->rx_nbits = u_tmp->rx_nbits;
		k_tmp->bits_per_word = u_tmp->bits_per_word;
		k_tmp->delay_usecs = u_tmp->delay_usecs;
		k_tmp->speed_hz = u_tmp->speed_hz;
		if (!k_tmp->speed_hz)
			k_tmp->speed_hz = spidev->speed_hz;
#ifdef VERBOSE
		dev_dbg(&spidev->spi->dev,
			"  xfer len %u %s%s%s%dbits %u usec %uHz\n",
			u_tmp->len,
			u_tmp->rx_buf ? "rx " : "",
			u_tmp->tx_buf ? "tx " : "",
			u_tmp->cs_change ? "cs " : "",
			u_tmp->bits_per_word ? : spidev->spi->bits_per_word,
			u_tmp->delay_usecs,
			u_tmp->speed_hz ? : spidev->spi->max_speed_hz);
#endif
		spi_message_add_tail(k_tmp, &msg);
	}

	status = spidev_sync(spidev, &msg);
	if (status < 0)
		goto done;

	/* copy any rx data out of bounce buffer */
	rx_buf = spidev->rx_buffer;
	for (n = n_xfers, u_tmp = u_xfers; n; n--, u_tmp++) {
		if (u_tmp->rx_buf) {
			if (copy_to_user((u8 __user *)
					(uintptr_t) u_tmp->rx_buf, rx_buf,
					u_tmp->len)) {
				status = -EFAULT;
				goto done;
			}
			rx_buf += u_tmp->len;
		}
	}
	status = total;

done:
	kfree(k_xfers);
	return status;
}

static struct spi_ioc_transfer *
spidev_get_ioc_message(unsigned int cmd, struct spi_ioc_transfer __user *u_ioc,
		unsigned *n_ioc)
{
	u32	tmp;

	/* Check type, command number and direction */
	if (_IOC_TYPE(cmd) != SPI_IOC_MAGIC
			|| _IOC_NR(cmd) != _IOC_NR(SPI_IOC_MESSAGE(0))
			|| _IOC_DIR(cmd) != _IOC_WRITE)
		return ERR_PTR(-ENOTTY);

	tmp = _IOC_SIZE(cmd);
	if ((tmp % sizeof(struct spi_ioc_transfer)) != 0)
		return ERR_PTR(-EINVAL);
	*n_ioc = tmp / sizeof(struct spi_ioc_transfer);
	if (*n_ioc == 0)
		return NULL;

	/* copy into scratch area */
	return memdup_user(u_ioc, tmp);
}

static long
spidev_ioctl(struct file *filp, unsigned int cmd, unsigned long arg)
{
	int			retval = 0;
	struct spidev_data	*spidev;
	struct spi_device	*spi;
	u32			tmp;
	unsigned		n_ioc;
	struct spi_ioc_transfer	*ioc;

	/* Check type and command number */
	if (_IOC_TYPE(cmd) != SPI_IOC_MAGIC)
		return -ENOTTY;

	/* guard against device removal before, or while,
	 * we issue this ioctl.
	 */
	spidev = filp->private_data;
	spin_lock_irq(&spidev->spi_lock);
	spi = spi_dev_get(spidev->spi);
	spin_unlock_irq(&spidev->spi_lock);

	if (spi == NULL)
		return -ESHUTDOWN;

	/* use the buffer lock here for triple duty:
	 *  - prevent I/O (from us) so calling spi_setup() is safe;
	 *  - prevent concurrent SPI_IOC_WR_* from morphing
	 *    data fields while SPI_IOC_RD_* reads them;
	 *  - SPI_IOC_MESSAGE needs the buffer locked "normally".
	 */
	mutex_lock(&spidev->buf_lock);

	switch (cmd) {
	/* read requests */
	case SPI_IOC_RD_MODE:
		retval = put_user(spi->mode & SPI_MODE_MASK,
					(__u8 __user *)arg);
		break;
	case SPI_IOC_RD_MODE32:
		retval = put_user(spi->mode & SPI_MODE_MASK,
					(__u32 __user *)arg);
		break;
	case SPI_IOC_RD_LSB_FIRST:
		retval = put_user((spi->mode & SPI_LSB_FIRST) ?  1 : 0,
					(__u8 __user *)arg);
		break;
	case SPI_IOC_RD_BITS_PER_WORD:
		retval = put_user(spi->bits_per_word, (__u8 __user *)arg);
		break;
	case SPI_IOC_RD_MAX_SPEED_HZ:
		retval = put_user(spidev->speed_hz, (__u32 __user *)arg);
		break;

	/* write requests */
	case SPI_IOC_WR_MODE:
	case SPI_IOC_WR_MODE32:
		if (cmd == SPI_IOC_WR_MODE)
			retval = get_user(tmp, (u8 __user *)arg);
		else
			retval = get_user(tmp, (u32 __user *)arg);
		if (retval == 0) {
			u32	save = spi->mode;

			if (tmp & ~SPI_MODE_MASK) {
				retval = -EINVAL;
				break;
			}

			tmp |= spi->mode & ~SPI_MODE_MASK;
			spi->mode = (u16)tmp;
			retval = spi_setup(spi);
			if (retval < 0)
				spi->mode = save;
			else
				dev_dbg(&spi->dev, "spi mode %x\n", tmp);
		}
		break;
	case SPI_IOC_WR_LSB_FIRST:
		retval = get_user(tmp, (__u8 __user *)arg);
		if (retval == 0) {
			u32	save = spi->mode;

			if (tmp)
				spi->mode |= SPI_LSB_FIRST;
			else
				spi->mode &= ~SPI_LSB_FIRST;
			retval = spi_setup(spi);
			if (retval < 0)
				spi->mode = save;
			else
				dev_dbg(&spi->dev, "%csb first\n",
						tmp ? 'l' : 'm');
		}
		break;
	case SPI_IOC_WR_BITS_PER_WORD:
		retval = get_user(tmp, (__u8 __user *)arg);
		if (retval == 0) {
			u8	save = spi->bits_per_word;

			spi->bits_per_word = tmp;
			retval = spi_setup(spi);
			if (retval < 0)
				spi->bits_per_word = save;
			else
				dev_dbg(&spi->dev, "%d bits per word\n", tmp);
		}
		break;
	case SPI_IOC_WR_MAX_SPEED_HZ:
		retval = get_user(tmp, (__u32 __user *)arg);
		if (retval == 0) {
			u32	save = spi->max_speed_hz;

			spi->max_speed_hz = tmp;
			retval = spi_setup(spi);
			if (retval >= 0)
				spidev->speed_hz = tmp;
			else
				dev_dbg(&spi->dev, "%d Hz (max)\n", tmp);
			spi->max_speed_hz = save;
		}
		break;

	default:
		/* segmented and/or full-duplex I/O request */
		/* Check message and copy into scratch area */
		ioc = spidev_get_ioc_message(cmd,
				(struct spi_ioc_transfer __user *)arg, &n_ioc);
		if (IS_ERR(ioc)) {
			retval = PTR_ERR(ioc);
			break;
		}
		if (!ioc)
			break;	/* n_ioc is also 0 */

		/* translate to spi_message, execute */
		retval = spidev_message(spidev, ioc, n_ioc);
		kfree(ioc);
		break;
	}

	mutex_unlock(&spidev->buf_lock);
	spi_dev_put(spi);
	return retval;
}

#ifdef CONFIG_COMPAT
static long
spidev_compat_ioc_message(struct file *filp, unsigned int cmd,
		unsigned long arg)
{
	struct spi_ioc_transfer __user	*u_ioc;
	int				retval = 0;
	struct spidev_data		*spidev;
	struct spi_device		*spi;
	unsigned			n_ioc, n;
	struct spi_ioc_transfer		*ioc;

	u_ioc = (struct spi_ioc_transfer __user *) compat_ptr(arg);

	/* guard against device removal before, or while,
	 * we issue this ioctl.
	 */
	spidev = filp->private_data;
	spin_lock_irq(&spidev->spi_lock);
	spi = spi_dev_get(spidev->spi);
	spin_unlock_irq(&spidev->spi_lock);

	if (spi == NULL)
		return -ESHUTDOWN;

	/* SPI_IOC_MESSAGE needs the buffer locked "normally" */
	mutex_lock(&spidev->buf_lock);

	/* Check message and copy into scratch area */
	ioc = spidev_get_ioc_message(cmd, u_ioc, &n_ioc);
	if (IS_ERR(ioc)) {
		retval = PTR_ERR(ioc);
		goto done;
	}
	if (!ioc)
		goto done;	/* n_ioc is also 0 */

	/* Convert buffer pointers */
	for (n = 0; n < n_ioc; n++) {
		ioc[n].rx_buf = (uintptr_t) compat_ptr(ioc[n].rx_buf);
		ioc[n].tx_buf = (uintptr_t) compat_ptr(ioc[n].tx_buf);
	}

	/* translate to spi_message, execute */
	retval = spidev_message(spidev, ioc, n_ioc);
	kfree(ioc);

done:
	mutex_unlock(&spidev->buf_lock);
	spi_dev_put(spi);
	return retval;
}

static long
spidev_compat_ioctl(struct file *filp, unsigned int cmd, unsigned long arg)
{
	if (_IOC_TYPE(cmd) == SPI_IOC_MAGIC
			&& _IOC_NR(cmd) == _IOC_NR(SPI_IOC_MESSAGE(0))
			&& _IOC_DIR(cmd) == _IOC_WRITE)
		return spidev_compat_ioc_message(filp, cmd, arg);

	return spidev_ioctl(filp, cmd, (unsigned long)compat_ptr(arg));
}
#else
#define spidev_compat_ioctl NULL
#endif /* CONFIG_COMPAT */

static int spidev_open(struct inode *inode, struct file *filp)
{
	struct spidev_data	*spidev;
	int			status = -ENXIO;

	mutex_lock(&device_list_lock);

	list_for_each_entry(spidev, &device_list, device_entry) {
		if (spidev->devt == inode->i_rdev) {
			status = 0;
			break;
		}
	}

	if (status) {
		pr_debug("spidev: nothing for minor %d\n", iminor(inode));
		goto err_find_dev;
	}

	if (!spidev->tx_buffer) {
		spidev->tx_buffer = kmalloc(bufsiz, GFP_KERNEL);
		if (!spidev->tx_buffer) {
			dev_dbg(&spidev->spi->dev, "open/ENOMEM\n");
			status = -ENOMEM;
			goto err_find_dev;
		}
	}

	if (!spidev->rx_buffer) {
		spidev->rx_buffer = kmalloc(bufsiz, GFP_KERNEL);
		if (!spidev->rx_buffer) {
			dev_dbg(&spidev->spi->dev, "open/ENOMEM\n");
			status = -ENOMEM;
			goto err_alloc_rx_buf;
		}
	}

	spidev->users++;
	filp->private_data = spidev;
	nonseekable_open(inode, filp);

	mutex_unlock(&device_list_lock);
	return 0;

err_alloc_rx_buf:
	kfree(spidev->tx_buffer);
	spidev->tx_buffer = NULL;
err_find_dev:
	mutex_unlock(&device_list_lock);
	return status;
}

static int spidev_release(struct inode *inode, struct file *filp)
{
	struct spidev_data	*spidev;

	mutex_lock(&device_list_lock);
	spidev = filp->private_data;
	filp->private_data = NULL;

	/* last close? */
	spidev->users--;
	if (!spidev->users) {
		int		dofree;

		kfree(spidev->tx_buffer);
		spidev->tx_buffer = NULL;

		kfree(spidev->rx_buffer);
		spidev->rx_buffer = NULL;

		spin_lock_irq(&spidev->spi_lock);
		if (spidev->spi)
			spidev->speed_hz = spidev->spi->max_speed_hz;

		/* ... after we unbound from the underlying device? */
		dofree = (spidev->spi == NULL);
		spin_unlock_irq(&spidev->spi_lock);

		if (dofree)
			kfree(spidev);
	}
	mutex_unlock(&device_list_lock);

	return 0;
}

static const struct file_operations spidev_fops = {
	.owner =	THIS_MODULE,
	/* REVISIT switch to aio primitives, so that userspace
	 * gets more complete API coverage.  It'll simplify things
	 * too, except for the locking.
	 */
	.write =	spidev_write,
	.read =		spidev_read,
	.unlocked_ioctl = spidev_ioctl,
	.compat_ioctl = spidev_compat_ioctl,
	.open =		spidev_open,
	.release =	spidev_release,
	.llseek =	no_llseek,
};

/*-------------------------------------------------------------------------*/

/* The main reason to have this class is to make mdev/udev create the
 * /dev/spidevB.C character device nodes exposing our userspace API.
 * It also simplifies memory management.
 */

static struct class *spidev_class;

#ifdef CONFIG_OF
static const struct of_device_id spidev_dt_ids[] = {
	{ .compatible = "rohm,dh2228fv" },
	{ .compatible = "lineartechnology,ltc2488" },
<<<<<<< HEAD
	{ .compatible = "linux,spidev" },
=======
	{ .compatible = "ge,achc" },
	{ .compatible = "semtech,sx1301" },
>>>>>>> 807fdad4
	{},
};
MODULE_DEVICE_TABLE(of, spidev_dt_ids);
#endif

#ifdef CONFIG_ACPI

/* Dummy SPI devices not to be used in production systems */
#define SPIDEV_ACPI_DUMMY	1

static const struct acpi_device_id spidev_acpi_ids[] = {
	/*
	 * The ACPI SPT000* devices are only meant for development and
	 * testing. Systems used in production should have a proper ACPI
	 * description of the connected peripheral and they should also use
	 * a proper driver instead of poking directly to the SPI bus.
	 */
	{ "SPT0001", SPIDEV_ACPI_DUMMY },
	{ "SPT0002", SPIDEV_ACPI_DUMMY },
	{ "SPT0003", SPIDEV_ACPI_DUMMY },
	{},
};
MODULE_DEVICE_TABLE(acpi, spidev_acpi_ids);

static void spidev_probe_acpi(struct spi_device *spi)
{
	const struct acpi_device_id *id;

	if (!has_acpi_companion(&spi->dev))
		return;

	id = acpi_match_device(spidev_acpi_ids, &spi->dev);
	if (WARN_ON(!id))
		return;

	if (id->driver_data == SPIDEV_ACPI_DUMMY)
		dev_warn(&spi->dev, "do not use this driver in production systems!\n");
}
#else
static inline void spidev_probe_acpi(struct spi_device *spi) {}
#endif

/*-------------------------------------------------------------------------*/

static int spidev_probe(struct spi_device *spi)
{
	struct spidev_data	*spidev;
	int			status;
	unsigned long		minor;

	/*
	 * spidev should never be referenced in DT without a specific
	 * compatible string, it is a Linux implementation thing
	 * rather than a description of the hardware.
	 */
	if (spi->dev.of_node && !of_match_device(spidev_dt_ids, &spi->dev)) {
		dev_err(&spi->dev, "buggy DT: spidev listed directly in DT\n");
		WARN_ON(spi->dev.of_node &&
			!of_match_device(spidev_dt_ids, &spi->dev));
	}

	spidev_probe_acpi(spi);

	/* Allocate driver data */
	spidev = kzalloc(sizeof(*spidev), GFP_KERNEL);
	if (!spidev)
		return -ENOMEM;

	/* Initialize the driver data */
	spidev->spi = spi;
	spin_lock_init(&spidev->spi_lock);
	mutex_init(&spidev->buf_lock);

	INIT_LIST_HEAD(&spidev->device_entry);

	/* If we can allocate a minor number, hook up this device.
	 * Reusing minors is fine so long as udev or mdev is working.
	 */
	mutex_lock(&device_list_lock);
	minor = find_first_zero_bit(minors, N_SPI_MINORS);
	if (minor < N_SPI_MINORS) {
		struct device *dev;

		spidev->devt = MKDEV(SPIDEV_MAJOR, minor);
		dev = device_create(spidev_class, &spi->dev, spidev->devt,
				    spidev, "spidev%d.%d",
				    spi->master->bus_num, spi->chip_select);
		status = PTR_ERR_OR_ZERO(dev);
	} else {
		dev_dbg(&spi->dev, "no minor number available!\n");
		status = -ENODEV;
	}
	if (status == 0) {
		set_bit(minor, minors);
		list_add(&spidev->device_entry, &device_list);
	}
	mutex_unlock(&device_list_lock);

	spidev->speed_hz = spi->max_speed_hz;

	if (status == 0)
		spi_set_drvdata(spi, spidev);
	else
		kfree(spidev);

	return status;
}

static int spidev_remove(struct spi_device *spi)
{
	struct spidev_data	*spidev = spi_get_drvdata(spi);

	/* make sure ops on existing fds can abort cleanly */
	spin_lock_irq(&spidev->spi_lock);
	spidev->spi = NULL;
	spin_unlock_irq(&spidev->spi_lock);

	/* prevent new opens */
	mutex_lock(&device_list_lock);
	list_del(&spidev->device_entry);
	device_destroy(spidev_class, spidev->devt);
	clear_bit(MINOR(spidev->devt), minors);
	if (spidev->users == 0)
		kfree(spidev);
	mutex_unlock(&device_list_lock);

	return 0;
}

static struct spi_driver spidev_spi_driver = {
	.driver = {
		.name =		"spidev",
		.owner =	THIS_MODULE,
		.of_match_table = of_match_ptr(spidev_dt_ids),
		.acpi_match_table = ACPI_PTR(spidev_acpi_ids),
	},
	.probe =	spidev_probe,
	.remove =	spidev_remove,

	/* NOTE:  suspend/resume methods are not necessary here.
	 * We don't do anything except pass the requests to/from
	 * the underlying controller.  The refrigerator handles
	 * most issues; the controller driver handles the rest.
	 */
};

/*-------------------------------------------------------------------------*/

static int __init spidev_init(void)
{
	int status;

	/* Claim our 256 reserved device numbers.  Then register a class
	 * that will key udev/mdev to add/remove /dev nodes.  Last, register
	 * the driver which manages those device numbers.
	 */
	BUILD_BUG_ON(N_SPI_MINORS > 256);
	status = register_chrdev(SPIDEV_MAJOR, "spi", &spidev_fops);
	if (status < 0)
		return status;

	spidev_class = class_create(THIS_MODULE, "spidev");
	if (IS_ERR(spidev_class)) {
		unregister_chrdev(SPIDEV_MAJOR, spidev_spi_driver.driver.name);
		return PTR_ERR(spidev_class);
	}

	status = spi_register_driver(&spidev_spi_driver);
	if (status < 0) {
		class_destroy(spidev_class);
		unregister_chrdev(SPIDEV_MAJOR, spidev_spi_driver.driver.name);
	}
	return status;
}
module_init(spidev_init);

static void __exit spidev_exit(void)
{
	spi_unregister_driver(&spidev_spi_driver);
	class_destroy(spidev_class);
	unregister_chrdev(SPIDEV_MAJOR, spidev_spi_driver.driver.name);
}
module_exit(spidev_exit);

MODULE_AUTHOR("Andrea Paterniani, <a.paterniani@swapp-eng.it>");
MODULE_DESCRIPTION("User mode SPI device interface");
MODULE_LICENSE("GPL");
MODULE_ALIAS("spi:spidev");<|MERGE_RESOLUTION|>--- conflicted
+++ resolved
@@ -667,12 +667,9 @@
 static const struct of_device_id spidev_dt_ids[] = {
 	{ .compatible = "rohm,dh2228fv" },
 	{ .compatible = "lineartechnology,ltc2488" },
-<<<<<<< HEAD
 	{ .compatible = "linux,spidev" },
-=======
 	{ .compatible = "ge,achc" },
 	{ .compatible = "semtech,sx1301" },
->>>>>>> 807fdad4
 	{},
 };
 MODULE_DEVICE_TABLE(of, spidev_dt_ids);
