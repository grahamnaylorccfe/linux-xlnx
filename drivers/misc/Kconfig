#
# Misc strange devices
#

menu "Misc devices"

config SENSORS_LIS3LV02D
	tristate
	depends on INPUT
	select INPUT_POLLDEV
	default n

config AD525X_DPOT
	tristate "Analog Devices Digital Potentiometers"
	depends on (I2C || SPI) && SYSFS
	help
	  If you say yes here, you get support for the Analog Devices
	  AD5258, AD5259, AD5251, AD5252, AD5253, AD5254, AD5255
	  AD5160, AD5161, AD5162, AD5165, AD5200, AD5201, AD5203,
	  AD5204, AD5206, AD5207, AD5231, AD5232, AD5233, AD5235,
	  AD5260, AD5262, AD5263, AD5290, AD5291, AD5292, AD5293,
	  AD7376, AD8400, AD8402, AD8403, ADN2850, AD5241, AD5242,
	  AD5243, AD5245, AD5246, AD5247, AD5248, AD5280, AD5282,
	  ADN2860, AD5273, AD5171, AD5170, AD5172, AD5173, AD5270,
	  AD5271, AD5272, AD5274
	  digital potentiometer chips.

	  See Documentation/misc-devices/ad525x_dpot.txt for the
	  userspace interface.

	  This driver can also be built as a module.  If so, the module
	  will be called ad525x_dpot.

config AD525X_DPOT_I2C
	tristate "support I2C bus connection"
	depends on AD525X_DPOT && I2C
	help
	  Say Y here if you have a digital potentiometers hooked to an I2C bus.

	  To compile this driver as a module, choose M here: the
	  module will be called ad525x_dpot-i2c.

config AD525X_DPOT_SPI
	tristate "support SPI bus connection"
	depends on AD525X_DPOT && SPI_MASTER
	help
	  Say Y here if you have a digital potentiometers hooked to an SPI bus.

	  If unsure, say N (but it's safe to say "Y").

	  To compile this driver as a module, choose M here: the
	  module will be called ad525x_dpot-spi.

config ATMEL_TCLIB
	bool "Atmel AT32/AT91 Timer/Counter Library"
	depends on (AVR32 || ARCH_AT91)
	help
	  Select this if you want a library to allocate the Timer/Counter
	  blocks found on many Atmel processors.  This facilitates using
	  these blocks by different drivers despite processor differences.

config ATMEL_TCB_CLKSRC
	bool "TC Block Clocksource"
	depends on ATMEL_TCLIB
	default y
	help
	  Select this to get a high precision clocksource based on a
	  TC block with a 5+ MHz base clock rate.  Two timer channels
	  are combined to make a single 32-bit timer.

	  When GENERIC_CLOCKEVENTS is defined, the third timer channel
	  may be used as a clock event device supporting oneshot mode
	  (delays of up to two seconds) based on the 32 KiHz clock.

config ATMEL_TCB_CLKSRC_BLOCK
	int
	depends on ATMEL_TCB_CLKSRC
	prompt "TC Block" if CPU_AT32AP700X
	default 0
	range 0 1
	help
	  Some chips provide more than one TC block, so you have the
	  choice of which one to use for the clock framework.  The other
	  TC can be used for other purposes, such as PWM generation and
	  interval timing.

config DUMMY_IRQ
	tristate "Dummy IRQ handler"
	default n
	---help---
	  This module accepts a single 'irq' parameter, which it should register for.
	  The sole purpose of this module is to help with debugging of systems on
	  which spurious IRQs would happen on disabled IRQ vector.

config IBM_ASM
	tristate "Device driver for IBM RSA service processor"
	depends on X86 && PCI && INPUT
	depends on SERIAL_8250 || SERIAL_8250=n
	---help---
	  This option enables device driver support for in-band access to the
	  IBM RSA (Condor) service processor in eServer xSeries systems.
	  The ibmasm device driver allows user space application to access
	  ASM (Advanced Systems Management) functions on the service
	  processor. The driver is meant to be used in conjunction with
	  a user space API.
	  The ibmasm driver also enables the OS to use the UART on the
	  service processor board as a regular serial port. To make use of
	  this feature serial driver support (CONFIG_SERIAL_8250) must be
	  enabled.

	  WARNING: This software may not be supported or function
	  correctly on your IBM server. Please consult the IBM ServerProven
	  website <http://www-03.ibm.com/systems/info/x86servers/serverproven/compat/us/>
	  for information on the specific driver level and support statement
	  for your IBM server.

config PHANTOM
	tristate "Sensable PHANToM (PCI)"
	depends on PCI
	help
	  Say Y here if you want to build a driver for Sensable PHANToM device.

	  This driver is only for PCI PHANToMs.

	  If you choose to build module, its name will be phantom. If unsure,
	  say N here.

config INTEL_MID_PTI
	tristate "Parallel Trace Interface for MIPI P1149.7 cJTAG standard"
	depends on PCI && TTY && (X86_INTEL_MID || COMPILE_TEST)
	default n
	help
	  The PTI (Parallel Trace Interface) driver directs
	  trace data routed from various parts in the system out
	  through an Intel Penwell PTI port and out of the mobile
	  device for analysis with a debugging tool (Lauterbach or Fido).

	  You should select this driver if the target kernel is meant for
	  an Intel Atom (non-netbook) mobile device containing a MIPI
	  P1149.7 standard implementation.

config SGI_IOC4
	tristate "SGI IOC4 Base IO support"
	depends on PCI
	---help---
	  This option enables basic support for the IOC4 chip on certain
	  SGI IO controller cards (IO9, IO10, and PCI-RT).  This option
	  does not enable any specific functions on such a card, but provides
	  necessary infrastructure for other drivers to utilize.

	  If you have an SGI Altix with an IOC4-based card say Y.
	  Otherwise say N.

config TIFM_CORE
	tristate "TI Flash Media interface support"
	depends on PCI
	help
	  If you want support for Texas Instruments(R) Flash Media adapters
	  you should select this option and then also choose an appropriate
	  host adapter, such as 'TI Flash Media PCI74xx/PCI76xx host adapter
	  support', if you have a TI PCI74xx compatible card reader, for
	  example.
	  You will also have to select some flash card format drivers. MMC/SD
	  cards are supported via 'MMC/SD Card support: TI Flash Media MMC/SD
	  Interface support (MMC_TIFM_SD)'.

	  To compile this driver as a module, choose M here: the module will
	  be called tifm_core.

config TIFM_7XX1
	tristate "TI Flash Media PCI74xx/PCI76xx host adapter support"
	depends on PCI && TIFM_CORE
	default TIFM_CORE
	help
	  This option enables support for Texas Instruments(R) PCI74xx and
	  PCI76xx families of Flash Media adapters, found in many laptops.
	  To make actual use of the device, you will have to select some
	  flash card format drivers, as outlined in the TIFM_CORE Help.

	  To compile this driver as a module, choose M here: the module will
	  be called tifm_7xx1.

config ICS932S401
	tristate "Integrated Circuits ICS932S401"
	depends on I2C
	help
	  If you say yes here you get support for the Integrated Circuits
	  ICS932S401 clock control chips.

	  This driver can also be built as a module. If so, the module
	  will be called ics932s401.

config ATMEL_SSC
	tristate "Device driver for Atmel SSC peripheral"
	depends on HAS_IOMEM && (AVR32 || ARCH_AT91 || COMPILE_TEST)
	---help---
	  This option enables device driver support for Atmel Synchronized
	  Serial Communication peripheral (SSC).

	  The SSC peripheral supports a wide variety of serial frame based
	  communications, i.e. I2S, SPI, etc.

	  If unsure, say N.

config ENCLOSURE_SERVICES
	tristate "Enclosure Services"
	default n
	help
	  Provides support for intelligent enclosures (bays which
	  contain storage devices).  You also need either a host
	  driver (SCSI/ATA) which supports enclosures
	  or a SCSI enclosure device (SES) to use these services.

config SGI_XP
	tristate "Support communication between SGI SSIs"
	depends on NET
	depends on (IA64_GENERIC || IA64_SGI_SN2 || IA64_SGI_UV || X86_UV) && SMP
	select IA64_UNCACHED_ALLOCATOR if IA64_GENERIC || IA64_SGI_SN2
	select GENERIC_ALLOCATOR if IA64_GENERIC || IA64_SGI_SN2
	select SGI_GRU if X86_64 && SMP
	---help---
	  An SGI machine can be divided into multiple Single System
	  Images which act independently of each other and have
	  hardware based memory protection from the others.  Enabling
	  this feature will allow for direct communication between SSIs
	  based on a network adapter and DMA messaging.

config CS5535_MFGPT
	tristate "CS5535/CS5536 Geode Multi-Function General Purpose Timer (MFGPT) support"
	depends on MFD_CS5535
	default n
	help
	  This driver provides access to MFGPT functionality for other
	  drivers that need timers.  MFGPTs are available in the CS5535 and
	  CS5536 companion chips that are found in AMD Geode and several
	  other platforms.  They have a better resolution and max interval
	  than the generic PIT, and are suitable for use as high-res timers.
	  You probably don't want to enable this manually; other drivers that
	  make use of it should enable it.

config CS5535_MFGPT_DEFAULT_IRQ
	int
	depends on CS5535_MFGPT
	default 7
	help
	  MFGPTs on the CS5535 require an interrupt.  The selected IRQ
	  can be overridden as a module option as well as by driver that
	  use the cs5535_mfgpt_ API; however, different architectures might
	  want to use a different IRQ by default.  This is here for
	  architectures to set as necessary.

config CS5535_CLOCK_EVENT_SRC
	tristate "CS5535/CS5536 high-res timer (MFGPT) events"
	depends on GENERIC_CLOCKEVENTS && CS5535_MFGPT
	help
	  This driver provides a clock event source based on the MFGPT
	  timer(s) in the CS5535 and CS5536 companion chips.
	  MFGPTs have a better resolution and max interval than the
	  generic PIT, and are suitable for use as high-res timers.

config HP_ILO
	tristate "Channel interface driver for the HP iLO processor"
	depends on PCI
	default n
	help
	  The channel interface driver allows applications to communicate
	  with iLO management processors present on HP ProLiant servers.
	  Upon loading, the driver creates /dev/hpilo/dXccbN files, which
	  can be used to gather data from the management processor, via
	  read and write system calls.

	  To compile this driver as a module, choose M here: the
	  module will be called hpilo.

config QCOM_COINCELL
	tristate "Qualcomm coincell charger support"
	depends on MFD_SPMI_PMIC || COMPILE_TEST
	help
	  This driver supports the coincell block found inside of
	  Qualcomm PMICs.  The coincell charger provides a means to
	  charge a coincell battery or backup capacitor which is used
	  to maintain PMIC register and RTC state in the absence of
	  external power.

config SGI_GRU
	tristate "SGI GRU driver"
	depends on X86_UV && SMP
	default n
	select MMU_NOTIFIER
	---help---
	The GRU is a hardware resource located in the system chipset. The GRU
	contains memory that can be mmapped into the user address space. This memory is
	used to communicate with the GRU to perform functions such as load/store,
	scatter/gather, bcopy, AMOs, etc.  The GRU is directly accessed by user
	instructions using user virtual addresses. GRU instructions (ex., bcopy) use
	user virtual addresses for operands.

	If you are not running on a SGI UV system, say N.

config SGI_GRU_DEBUG
	bool  "SGI GRU driver debug"
	depends on SGI_GRU
	default n
	---help---
	This option enables additional debugging code for the SGI GRU driver.
	If you are unsure, say N.

config APDS9802ALS
	tristate "Medfield Avago APDS9802 ALS Sensor module"
	depends on I2C
	help
	  If you say yes here you get support for the ALS APDS9802 ambient
	  light sensor.

	  This driver can also be built as a module.  If so, the module
	  will be called apds9802als.

config ISL29003
	tristate "Intersil ISL29003 ambient light sensor"
	depends on I2C && SYSFS
	help
	  If you say yes here you get support for the Intersil ISL29003
	  ambient light sensor.

	  This driver can also be built as a module.  If so, the module
	  will be called isl29003.

config ISL29020
	tristate "Intersil ISL29020 ambient light sensor"
	depends on I2C
	help
	  If you say yes here you get support for the Intersil ISL29020
	  ambient light sensor.

	  This driver can also be built as a module.  If so, the module
	  will be called isl29020.

config SENSORS_TSL2550
	tristate "Taos TSL2550 ambient light sensor"
	depends on I2C && SYSFS
	help
	  If you say yes here you get support for the Taos TSL2550
	  ambient light sensor.

	  This driver can also be built as a module.  If so, the module
	  will be called tsl2550.

config SENSORS_BH1770
         tristate "BH1770GLC / SFH7770 combined ALS - Proximity sensor"
         depends on I2C
         ---help---
           Say Y here if you want to build a driver for BH1770GLC (ROHM) or
	   SFH7770 (Osram) combined ambient light and proximity sensor chip.

           To compile this driver as a module, choose M here: the
           module will be called bh1770glc. If unsure, say N here.

config SENSORS_APDS990X
	 tristate "APDS990X combined als and proximity sensors"
	 depends on I2C
	 default n
	 ---help---
	   Say Y here if you want to build a driver for Avago APDS990x
	   combined ambient light and proximity sensor chip.

	   To compile this driver as a module, choose M here: the
	   module will be called apds990x. If unsure, say N here.

config HMC6352
	tristate "Honeywell HMC6352 compass"
	depends on I2C
	help
	  This driver provides support for the Honeywell HMC6352 compass,
	  providing configuration and heading data via sysfs.

config DS1682
	tristate "Dallas DS1682 Total Elapsed Time Recorder with Alarm"
	depends on I2C
	help
	  If you say yes here you get support for Dallas Semiconductor
	  DS1682 Total Elapsed Time Recorder.

	  This driver can also be built as a module.  If so, the module
	  will be called ds1682.

config SPEAR13XX_PCIE_GADGET
	bool "PCIe gadget support for SPEAr13XX platform"
	depends on ARCH_SPEAR13XX && BROKEN
	default n
	help
	 This option enables gadget support for PCIe controller. If
	 board file defines any controller as PCIe endpoint then a sysfs
	 entry will be created for that controller. User can use these
	 sysfs node to configure PCIe EP as per his requirements.

config TI_DAC7512
	tristate "Texas Instruments DAC7512"
	depends on SPI && SYSFS
	help
	  If you say yes here you get support for the Texas Instruments
	  DAC7512 16-bit digital-to-analog converter.

	  This driver can also be built as a module. If so, the module
	  will be called ti_dac7512.

config VMWARE_BALLOON
	tristate "VMware Balloon Driver"
	depends on VMWARE_VMCI && X86 && HYPERVISOR_GUEST
	help
	  This is VMware physical memory management driver which acts
	  like a "balloon" that can be inflated to reclaim physical pages
	  by reserving them in the guest and invalidating them in the
	  monitor, freeing up the underlying machine pages so they can
	  be allocated to other guests. The balloon can also be deflated
	  to allow the guest to use more physical memory.

	  If unsure, say N.

	  To compile this driver as a module, choose M here: the
	  module will be called vmw_balloon.

config ARM_CHARLCD
	bool "ARM Ltd. Character LCD Driver"
	depends on PLAT_VERSATILE
	help
	  This is a driver for the character LCD found on the ARM Ltd.
	  Versatile and RealView Platform Baseboards. It doesn't do
	  very much more than display the text "ARM Linux" on the first
	  line and the Linux version on the second line, but that's
	  still useful.

config PCH_PHUB
	tristate "Intel EG20T PCH/LAPIS Semicon IOH(ML7213/ML7223/ML7831) PHUB"
	select GENERIC_NET_UTILS
	depends on PCI && (X86_32 || MIPS || COMPILE_TEST)
	help
	  This driver is for PCH(Platform controller Hub) PHUB(Packet Hub) of
	  Intel Topcliff which is an IOH(Input/Output Hub) for x86 embedded
	  processor. The Topcliff has MAC address and Option ROM data in SROM.
	  This driver can access MAC address and Option ROM data in SROM.

	  This driver also can be used for LAPIS Semiconductor's IOH,
	  ML7213/ML7223/ML7831.
	  ML7213 which is for IVI(In-Vehicle Infotainment) use.
	  ML7223 IOH is for MP(Media Phone) use.
	  ML7831 IOH is for general purpose use.
	  ML7213/ML7223/ML7831 is companion chip for Intel Atom E6xx series.
	  ML7213/ML7223/ML7831 is completely compatible for Intel EG20T PCH.

	  To compile this driver as a module, choose M here: the module will
	  be called pch_phub.

config USB_SWITCH_FSA9480
	tristate "FSA9480 USB Switch"
	depends on I2C
	help
	  The FSA9480 is a USB port accessory detector and switch.
	  The FSA9480 is fully controlled using I2C and enables USB data,
	  stereo and mono audio, video, microphone and UART data to use
	  a common connector port.

config LATTICE_ECP3_CONFIG
	tristate "Lattice ECP3 FPGA bitstream configuration via SPI"
	depends on SPI && SYSFS
	select FW_LOADER
	default	n
	help
	  This option enables support for bitstream configuration (programming
	  or loading) of the Lattice ECP3 FPGA family via SPI.

	  If unsure, say N.

config SRAM
	bool "Generic on-chip SRAM driver"
	depends on HAS_IOMEM
	select GENERIC_ALLOCATOR
	help
	  This driver allows you to declare a memory region to be managed by
	  the genalloc API. It is supposed to be used for small on-chip SRAM
	  areas found on many SoCs.

config VEXPRESS_SYSCFG
	bool "Versatile Express System Configuration driver"
	depends on VEXPRESS_CONFIG
	default y
	help
	  ARM Ltd. Versatile Express uses specialised platform configuration
	  bus. System Configuration interface is one of the possible means
	  of generating transactions on this bus.
config PANEL
	tristate "Parallel port LCD/Keypad Panel support"
	depends on PARPORT
	---help---
	  Say Y here if you have an HD44780 or KS-0074 LCD connected to your
	  parallel port. This driver also features 4 and 6-key keypads. The LCD
	  is accessible through the /dev/lcd char device (10, 156), and the
	  keypad through /dev/keypad (10, 185). Both require misc device to be
	  enabled. This code can either be compiled as a module, or linked into
	  the kernel and started at boot. If you don't understand what all this
	  is about, say N.

config PANEL_PARPORT
	int "Default parallel port number (0=LPT1)"
	depends on PANEL
	range 0 255
	default "0"
	---help---
	  This is the index of the parallel port the panel is connected to. One
	  driver instance only supports one parallel port, so if your keypad
	  and LCD are connected to two separate ports, you have to start two
	  modules with different arguments. Numbering starts with '0' for LPT1,
	  and so on.

config PANEL_PROFILE
	int "Default panel profile (0-5, 0=custom)"
	depends on PANEL
	range 0 5
	default "5"
	---help---
	  To ease configuration, the driver supports different configuration
	  profiles for past and recent wirings. These profiles can also be
	  used to define an approximative configuration, completed by a few
	  other options. Here are the profiles :

	    0 = custom (see further)
	    1 = 2x16 parallel LCD, old keypad
	    2 = 2x16 serial LCD (KS-0074), new keypad
	    3 = 2x16 parallel LCD (Hantronix), no keypad
	    4 = 2x16 parallel LCD (Nexcom NSA1045) with Nexcom's keypad
	    5 = 2x40 parallel LCD (old one), with old keypad

	  Custom configurations allow you to define how your display is
	  wired to the parallel port, and how it works. This is only intended
	  for experts.

config PANEL_KEYPAD
	depends on PANEL && PANEL_PROFILE="0"
	int "Keypad type (0=none, 1=old 6 keys, 2=new 6 keys, 3=Nexcom 4 keys)"
	range 0 3
	default 0
	---help---
	  This enables and configures a keypad connected to the parallel port.
	  The keys will be read from character device 10,185. Valid values are :

	    0 : do not enable this driver
	    1 : old 6 keys keypad
	    2 : new 6 keys keypad, as used on the server at www.ant-computing.com
	    3 : Nexcom NSA1045's 4 keys keypad

	  New profiles can be described in the driver source. The driver also
	  supports simultaneous keys pressed when the keypad supports them.

config PANEL_LCD
	depends on PANEL && PANEL_PROFILE="0"
	int "LCD type (0=none, 1=custom, 2=old //, 3=ks0074, 4=hantronix, 5=Nexcom)"
	range 0 5
	default 0
	---help---
	   This enables and configures an LCD connected to the parallel port.
	   The driver includes an interpreter for escape codes starting with
	   '\e[L' which are specific to the LCD, and a few ANSI codes. The
	   driver will be registered as character device 10,156, usually
	   under the name '/dev/lcd'. There are a total of 6 supported types :

	     0 : do not enable the driver
	     1 : custom configuration and wiring (see further)
	     2 : 2x16 & 2x40 parallel LCD (old wiring)
	     3 : 2x16 serial LCD (KS-0074 based)
	     4 : 2x16 parallel LCD (Hantronix wiring)
	     5 : 2x16 parallel LCD (Nexcom wiring)

	   When type '1' is specified, other options will appear to configure
	   more precise aspects (wiring, dimensions, protocol, ...). Please note
	   that those values changed from the 2.4 driver for better consistency.

config PANEL_LCD_HEIGHT
	depends on PANEL && PANEL_PROFILE="0" && PANEL_LCD="1"
	int "Number of lines on the LCD (1-2)"
	range 1 2
	default 2
	---help---
	  This is the number of visible character lines on the LCD in custom profile.
	  It can either be 1 or 2.

config PANEL_LCD_WIDTH
	depends on PANEL && PANEL_PROFILE="0" && PANEL_LCD="1"
	int "Number of characters per line on the LCD (1-40)"
	range 1 40
	default 40
	---help---
	  This is the number of characters per line on the LCD in custom profile.
	  Common values are 16,20,24,40.

config PANEL_LCD_BWIDTH
	depends on PANEL && PANEL_PROFILE="0" && PANEL_LCD="1"
	int "Internal LCD line width (1-40, 40 by default)"
	range 1 40
	default 40
	---help---
	  Most LCDs use a standard controller which supports hardware lines of 40
	  characters, although sometimes only 16, 20 or 24 of them are really wired
	  to the terminal. This results in some non-visible but addressable characters,
	  and is the case for most parallel LCDs. Other LCDs, and some serial ones,
	  however, use the same line width internally as what is visible. The KS0074
	  for example, uses 16 characters per line for 16 visible characters per line.

	  This option lets you configure the value used by your LCD in 'custom' profile.
	  If you don't know, put '40' here.

config PANEL_LCD_HWIDTH
	depends on PANEL && PANEL_PROFILE="0" && PANEL_LCD="1"
	int "Hardware LCD line width (1-64, 64 by default)"
	range 1 64
	default 64
	---help---
	  Most LCDs use a single address bit to differentiate line 0 and line 1. Since
	  some of them need to be able to address 40 chars with the lower bits, they
	  often use the immediately superior power of 2, which is 64, to address the
	  next line.

	  If you don't know what your LCD uses, in doubt let 16 here for a 2x16, and
	  64 here for a 2x40.

config PANEL_LCD_CHARSET
	depends on PANEL && PANEL_PROFILE="0" && PANEL_LCD="1"
	int "LCD character set (0=normal, 1=KS0074)"
	range 0 1
	default 0
	---help---
	  Some controllers such as the KS0074 use a somewhat strange character set
	  where many symbols are at unusual places. The driver knows how to map
	  'standard' ASCII characters to the character sets used by these controllers.
	  Valid values are :

	     0 : normal (untranslated) character set
	     1 : KS0074 character set

	  If you don't know, use the normal one (0).

config PANEL_LCD_PROTO
	depends on PANEL && PANEL_PROFILE="0" && PANEL_LCD="1"
	int "LCD communication mode (0=parallel 8 bits, 1=serial)"
	range 0 1
	default 0
	---help---
	  This driver now supports any serial or parallel LCD wired to a parallel
	  port. But before assigning signals, the driver needs to know if it will
	  be driving a serial LCD or a parallel one. Serial LCDs only use 2 wires
	  (SDA/SCL), while parallel ones use 2 or 3 wires for the control signals
	  (E, RS, sometimes RW), and 4 or 8 for the data. Use 0 here for a 8 bits
	  parallel LCD, and 1 for a serial LCD.

config PANEL_LCD_PIN_E
	depends on PANEL && PANEL_PROFILE="0" && PANEL_LCD="1" && PANEL_LCD_PROTO="0"
        int "Parallel port pin number & polarity connected to the LCD E signal (-17...17) "
	range -17 17
	default 14
	---help---
	  This describes the number of the parallel port pin to which the LCD 'E'
	  signal has been connected. It can be :

	          0 : no connection (eg: connected to ground)
	      1..17 : directly connected to any of these pins on the DB25 plug
	    -1..-17 : connected to the same pin through an inverter (eg: transistor).

	  Default for the 'E' pin in custom profile is '14' (AUTOFEED).

config PANEL_LCD_PIN_RS
	depends on PANEL && PANEL_PROFILE="0" && PANEL_LCD="1" && PANEL_LCD_PROTO="0"
        int "Parallel port pin number & polarity connected to the LCD RS signal (-17...17) "
	range -17 17
	default 17
	---help---
	  This describes the number of the parallel port pin to which the LCD 'RS'
	  signal has been connected. It can be :

	          0 : no connection (eg: connected to ground)
	      1..17 : directly connected to any of these pins on the DB25 plug
	    -1..-17 : connected to the same pin through an inverter (eg: transistor).

	  Default for the 'RS' pin in custom profile is '17' (SELECT IN).

config PANEL_LCD_PIN_RW
	depends on PANEL && PANEL_PROFILE="0" && PANEL_LCD="1" && PANEL_LCD_PROTO="0"
        int "Parallel port pin number & polarity connected to the LCD RW signal (-17...17) "
	range -17 17
	default 16
	---help---
	  This describes the number of the parallel port pin to which the LCD 'RW'
	  signal has been connected. It can be :

	          0 : no connection (eg: connected to ground)
	      1..17 : directly connected to any of these pins on the DB25 plug
	    -1..-17 : connected to the same pin through an inverter (eg: transistor).

	  Default for the 'RW' pin in custom profile is '16' (INIT).

config PANEL_LCD_PIN_SCL
	depends on PANEL && PANEL_PROFILE="0" && PANEL_LCD="1" && PANEL_LCD_PROTO!="0"
        int "Parallel port pin number & polarity connected to the LCD SCL signal (-17...17) "
	range -17 17
	default 1
	---help---
	  This describes the number of the parallel port pin to which the serial
	  LCD 'SCL' signal has been connected. It can be :

	          0 : no connection (eg: connected to ground)
	      1..17 : directly connected to any of these pins on the DB25 plug
	    -1..-17 : connected to the same pin through an inverter (eg: transistor).

	  Default for the 'SCL' pin in custom profile is '1' (STROBE).

config PANEL_LCD_PIN_SDA
	depends on PANEL && PANEL_PROFILE="0" && PANEL_LCD="1" && PANEL_LCD_PROTO!="0"
        int "Parallel port pin number & polarity connected to the LCD SDA signal (-17...17) "
	range -17 17
	default 2
	---help---
	  This describes the number of the parallel port pin to which the serial
	  LCD 'SDA' signal has been connected. It can be :

	          0 : no connection (eg: connected to ground)
	      1..17 : directly connected to any of these pins on the DB25 plug
	    -1..-17 : connected to the same pin through an inverter (eg: transistor).

	  Default for the 'SDA' pin in custom profile is '2' (D0).

config PANEL_LCD_PIN_BL
	depends on PANEL && PANEL_PROFILE="0" && PANEL_LCD="1"
        int "Parallel port pin number & polarity connected to the LCD backlight signal (-17...17) "
	range -17 17
	default 0
	---help---
	  This describes the number of the parallel port pin to which the LCD 'BL' signal
          has been connected. It can be :

	          0 : no connection (eg: connected to ground)
	      1..17 : directly connected to any of these pins on the DB25 plug
	    -1..-17 : connected to the same pin through an inverter (eg: transistor).

	  Default for the 'BL' pin in custom profile is '0' (uncontrolled).

config PANEL_CHANGE_MESSAGE
	depends on PANEL
	bool "Change LCD initialization message ?"
	default "n"
	---help---
	  This allows you to replace the boot message indicating the kernel version
	  and the driver version with a custom message. This is useful on appliances
	  where a simple 'Starting system' message can be enough to stop a customer
	  from worrying.

	  If you say 'Y' here, you'll be able to choose a message yourself. Otherwise,
	  say 'N' and keep the default message with the version.

config PANEL_BOOT_MESSAGE
	depends on PANEL && PANEL_CHANGE_MESSAGE="y"
	string "New initialization message"
	default ""
	---help---
	  This allows you to replace the boot message indicating the kernel version
	  and the driver version with a custom message. This is useful on appliances
	  where a simple 'Starting system' message can be enough to stop a customer
	  from worrying.

	  An empty message will only clear the display at driver init time. Any other
	  printf()-formatted message is valid with newline and escape codes.

config XILINX_TRAFGEN
	tristate "Xilinx Traffic Generator"
	help
	  This option enables support for the Xilinx Traffic Generator driver.
	  It is designed to generate AXI4 traffic which can be used to stress
	  different modules/interconnect connected in the system. Different
	  configurable options which are provided through sysfs entries allow
	  allow the user to generate a wide variety of traffic based on their
	  their requirements.

	  If unsure, say N

<<<<<<< HEAD
config KRTKL_LISTENER
	tristate "Krtkl ASCII Listener"
	help
	  This option enabled the driver to the Krtkl Listener IP core.
=======
config XILINX_VCU
       tristate "Xilinx VCU Init"
       default n
       help
          Driver for the Xilinx VCU Init based on the logicoreIP.
>>>>>>> 1741e191

source "drivers/misc/jesd204b/Kconfig"
source "drivers/misc/c2port/Kconfig"
source "drivers/misc/eeprom/Kconfig"
source "drivers/misc/cb710/Kconfig"
source "drivers/misc/ti-st/Kconfig"
source "drivers/misc/lis3lv02d/Kconfig"
source "drivers/misc/altera-stapl/Kconfig"
source "drivers/misc/mei/Kconfig"
source "drivers/misc/vmw_vmci/Kconfig"
source "drivers/misc/mic/Kconfig"
source "drivers/misc/genwqe/Kconfig"
source "drivers/misc/echo/Kconfig"
source "drivers/misc/cxl/Kconfig"
endmenu<|MERGE_RESOLUTION|>--- conflicted
+++ resolved
@@ -778,18 +778,16 @@
 
 	  If unsure, say N
 
-<<<<<<< HEAD
-config KRTKL_LISTENER
-	tristate "Krtkl ASCII Listener"
-	help
-	  This option enabled the driver to the Krtkl Listener IP core.
-=======
 config XILINX_VCU
        tristate "Xilinx VCU Init"
        default n
        help
           Driver for the Xilinx VCU Init based on the logicoreIP.
->>>>>>> 1741e191
+
+config KRTKL_LISTENER
+	tristate "Krtkl ASCII Listener"
+	help
+	  This option enabled the driver to the Krtkl Listener IP core.
 
 source "drivers/misc/jesd204b/Kconfig"
 source "drivers/misc/c2port/Kconfig"
