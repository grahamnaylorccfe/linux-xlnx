#
# Misc strange devices
#

menu "Misc devices"

config SENSORS_LIS3LV02D
	tristate
	depends on INPUT
	select INPUT_POLLDEV
	default n

config AD525X_DPOT
	tristate "Analog Devices Digital Potentiometers"
	depends on (I2C || SPI) && SYSFS
	help
	  If you say yes here, you get support for the Analog Devices
	  AD5258, AD5259, AD5251, AD5252, AD5253, AD5254, AD5255
	  AD5160, AD5161, AD5162, AD5165, AD5200, AD5201, AD5203,
	  AD5204, AD5206, AD5207, AD5231, AD5232, AD5233, AD5235,
	  AD5260, AD5262, AD5263, AD5290, AD5291, AD5292, AD5293,
	  AD7376, AD8400, AD8402, AD8403, ADN2850, AD5241, AD5242,
	  AD5243, AD5245, AD5246, AD5247, AD5248, AD5280, AD5282,
	  ADN2860, AD5273, AD5171, AD5170, AD5172, AD5173, AD5270,
	  AD5271, AD5272, AD5274
	  digital potentiometer chips.

	  See Documentation/misc-devices/ad525x_dpot.txt for the
	  userspace interface.

	  This driver can also be built as a module.  If so, the module
	  will be called ad525x_dpot.

config AD525X_DPOT_I2C
	tristate "support I2C bus connection"
	depends on AD525X_DPOT && I2C
	help
	  Say Y here if you have a digital potentiometers hooked to an I2C bus.

	  To compile this driver as a module, choose M here: the
	  module will be called ad525x_dpot-i2c.

config AD525X_DPOT_SPI
	tristate "support SPI bus connection"
	depends on AD525X_DPOT && SPI_MASTER
	help
	  Say Y here if you have a digital potentiometers hooked to an SPI bus.

	  If unsure, say N (but it's safe to say "Y").

	  To compile this driver as a module, choose M here: the
	  module will be called ad525x_dpot-spi.

config ATMEL_TCLIB
	bool "Atmel AT32/AT91 Timer/Counter Library"
	depends on (AVR32 || ARCH_AT91)
	help
	  Select this if you want a library to allocate the Timer/Counter
	  blocks found on many Atmel processors.  This facilitates using
	  these blocks by different drivers despite processor differences.

config ATMEL_TCB_CLKSRC
	bool "TC Block Clocksource"
	depends on ATMEL_TCLIB
	default y
	help
	  Select this to get a high precision clocksource based on a
	  TC block with a 5+ MHz base clock rate.  Two timer channels
	  are combined to make a single 32-bit timer.

	  When GENERIC_CLOCKEVENTS is defined, the third timer channel
	  may be used as a clock event device supporting oneshot mode
	  (delays of up to two seconds) based on the 32 KiHz clock.

config ATMEL_TCB_CLKSRC_BLOCK
	int
	depends on ATMEL_TCB_CLKSRC
	prompt "TC Block" if CPU_AT32AP700X
	default 0
	range 0 1
	help
	  Some chips provide more than one TC block, so you have the
	  choice of which one to use for the clock framework.  The other
	  TC can be used for other purposes, such as PWM generation and
	  interval timing.

config DUMMY_IRQ
	tristate "Dummy IRQ handler"
	default n
	---help---
	  This module accepts a single 'irq' parameter, which it should register for.
	  The sole purpose of this module is to help with debugging of systems on
	  which spurious IRQs would happen on disabled IRQ vector.

config IBM_ASM
	tristate "Device driver for IBM RSA service processor"
	depends on X86 && PCI && INPUT
	depends on SERIAL_8250 || SERIAL_8250=n
	---help---
	  This option enables device driver support for in-band access to the
	  IBM RSA (Condor) service processor in eServer xSeries systems.
	  The ibmasm device driver allows user space application to access
	  ASM (Advanced Systems Management) functions on the service
	  processor. The driver is meant to be used in conjunction with
	  a user space API.
	  The ibmasm driver also enables the OS to use the UART on the
	  service processor board as a regular serial port. To make use of
	  this feature serial driver support (CONFIG_SERIAL_8250) must be
	  enabled.

	  WARNING: This software may not be supported or function
	  correctly on your IBM server. Please consult the IBM ServerProven
	  website <http://www-03.ibm.com/systems/info/x86servers/serverproven/compat/us/>
	  for information on the specific driver level and support statement
	  for your IBM server.

config PHANTOM
	tristate "Sensable PHANToM (PCI)"
	depends on PCI
	help
	  Say Y here if you want to build a driver for Sensable PHANToM device.

	  This driver is only for PCI PHANToMs.

	  If you choose to build module, its name will be phantom. If unsure,
	  say N here.

config INTEL_MID_PTI
	tristate "Parallel Trace Interface for MIPI P1149.7 cJTAG standard"
	depends on PCI && TTY && (X86_INTEL_MID || COMPILE_TEST)
	default n
	help
	  The PTI (Parallel Trace Interface) driver directs
	  trace data routed from various parts in the system out
	  through an Intel Penwell PTI port and out of the mobile
	  device for analysis with a debugging tool (Lauterbach or Fido).

	  You should select this driver if the target kernel is meant for
	  an Intel Atom (non-netbook) mobile device containing a MIPI
	  P1149.7 standard implementation.

config SGI_IOC4
	tristate "SGI IOC4 Base IO support"
	depends on PCI
	---help---
	  This option enables basic support for the IOC4 chip on certain
	  SGI IO controller cards (IO9, IO10, and PCI-RT).  This option
	  does not enable any specific functions on such a card, but provides
	  necessary infrastructure for other drivers to utilize.

	  If you have an SGI Altix with an IOC4-based card say Y.
	  Otherwise say N.

config TIFM_CORE
	tristate "TI Flash Media interface support"
	depends on PCI
	help
	  If you want support for Texas Instruments(R) Flash Media adapters
	  you should select this option and then also choose an appropriate
	  host adapter, such as 'TI Flash Media PCI74xx/PCI76xx host adapter
	  support', if you have a TI PCI74xx compatible card reader, for
	  example.
	  You will also have to select some flash card format drivers. MMC/SD
	  cards are supported via 'MMC/SD Card support: TI Flash Media MMC/SD
	  Interface support (MMC_TIFM_SD)'.

	  To compile this driver as a module, choose M here: the module will
	  be called tifm_core.

config TIFM_7XX1
	tristate "TI Flash Media PCI74xx/PCI76xx host adapter support"
	depends on PCI && TIFM_CORE
	default TIFM_CORE
	help
	  This option enables support for Texas Instruments(R) PCI74xx and
	  PCI76xx families of Flash Media adapters, found in many laptops.
	  To make actual use of the device, you will have to select some
	  flash card format drivers, as outlined in the TIFM_CORE Help.

	  To compile this driver as a module, choose M here: the module will
	  be called tifm_7xx1.

config ICS932S401
	tristate "Integrated Circuits ICS932S401"
	depends on I2C
	help
	  If you say yes here you get support for the Integrated Circuits
	  ICS932S401 clock control chips.

	  This driver can also be built as a module. If so, the module
	  will be called ics932s401.

config ATMEL_SSC
	tristate "Device driver for Atmel SSC peripheral"
	depends on HAS_IOMEM && (AVR32 || ARCH_AT91 || COMPILE_TEST)
	---help---
	  This option enables device driver support for Atmel Synchronized
	  Serial Communication peripheral (SSC).

	  The SSC peripheral supports a wide variety of serial frame based
	  communications, i.e. I2S, SPI, etc.

	  If unsure, say N.

config ENCLOSURE_SERVICES
	tristate "Enclosure Services"
	default n
	help
	  Provides support for intelligent enclosures (bays which
	  contain storage devices).  You also need either a host
	  driver (SCSI/ATA) which supports enclosures
	  or a SCSI enclosure device (SES) to use these services.

config SGI_XP
	tristate "Support communication between SGI SSIs"
	depends on NET
	depends on (IA64_GENERIC || IA64_SGI_SN2 || IA64_SGI_UV || X86_UV) && SMP
	select IA64_UNCACHED_ALLOCATOR if IA64_GENERIC || IA64_SGI_SN2
	select GENERIC_ALLOCATOR if IA64_GENERIC || IA64_SGI_SN2
	select SGI_GRU if X86_64 && SMP
	---help---
	  An SGI machine can be divided into multiple Single System
	  Images which act independently of each other and have
	  hardware based memory protection from the others.  Enabling
	  this feature will allow for direct communication between SSIs
	  based on a network adapter and DMA messaging.

config CS5535_MFGPT
	tristate "CS5535/CS5536 Geode Multi-Function General Purpose Timer (MFGPT) support"
	depends on MFD_CS5535
	default n
	help
	  This driver provides access to MFGPT functionality for other
	  drivers that need timers.  MFGPTs are available in the CS5535 and
	  CS5536 companion chips that are found in AMD Geode and several
	  other platforms.  They have a better resolution and max interval
	  than the generic PIT, and are suitable for use as high-res timers.
	  You probably don't want to enable this manually; other drivers that
	  make use of it should enable it.

config CS5535_MFGPT_DEFAULT_IRQ
	int
	depends on CS5535_MFGPT
	default 7
	help
	  MFGPTs on the CS5535 require an interrupt.  The selected IRQ
	  can be overridden as a module option as well as by driver that
	  use the cs5535_mfgpt_ API; however, different architectures might
	  want to use a different IRQ by default.  This is here for
	  architectures to set as necessary.

config CS5535_CLOCK_EVENT_SRC
	tristate "CS5535/CS5536 high-res timer (MFGPT) events"
	depends on GENERIC_CLOCKEVENTS && CS5535_MFGPT
	help
	  This driver provides a clock event source based on the MFGPT
	  timer(s) in the CS5535 and CS5536 companion chips.
	  MFGPTs have a better resolution and max interval than the
	  generic PIT, and are suitable for use as high-res timers.

config HP_ILO
	tristate "Channel interface driver for the HP iLO processor"
	depends on PCI
	default n
	help
	  The channel interface driver allows applications to communicate
	  with iLO management processors present on HP ProLiant servers.
	  Upon loading, the driver creates /dev/hpilo/dXccbN files, which
	  can be used to gather data from the management processor, via
	  read and write system calls.

	  To compile this driver as a module, choose M here: the
	  module will be called hpilo.

config QCOM_COINCELL
	tristate "Qualcomm coincell charger support"
	depends on MFD_SPMI_PMIC || COMPILE_TEST
	help
	  This driver supports the coincell block found inside of
	  Qualcomm PMICs.  The coincell charger provides a means to
	  charge a coincell battery or backup capacitor which is used
	  to maintain PMIC register and RTC state in the absence of
	  external power.

config SGI_GRU
	tristate "SGI GRU driver"
	depends on X86_UV && SMP
	default n
	select MMU_NOTIFIER
	---help---
	The GRU is a hardware resource located in the system chipset. The GRU
	contains memory that can be mmapped into the user address space. This memory is
	used to communicate with the GRU to perform functions such as load/store,
	scatter/gather, bcopy, AMOs, etc.  The GRU is directly accessed by user
	instructions using user virtual addresses. GRU instructions (ex., bcopy) use
	user virtual addresses for operands.

	If you are not running on a SGI UV system, say N.

config SGI_GRU_DEBUG
	bool  "SGI GRU driver debug"
	depends on SGI_GRU
	default n
	---help---
	This option enables additional debugging code for the SGI GRU driver.
	If you are unsure, say N.

config APDS9802ALS
	tristate "Medfield Avago APDS9802 ALS Sensor module"
	depends on I2C
	help
	  If you say yes here you get support for the ALS APDS9802 ambient
	  light sensor.

	  This driver can also be built as a module.  If so, the module
	  will be called apds9802als.

config ISL29003
	tristate "Intersil ISL29003 ambient light sensor"
	depends on I2C && SYSFS
	help
	  If you say yes here you get support for the Intersil ISL29003
	  ambient light sensor.

	  This driver can also be built as a module.  If so, the module
	  will be called isl29003.

config ISL29020
	tristate "Intersil ISL29020 ambient light sensor"
	depends on I2C
	help
	  If you say yes here you get support for the Intersil ISL29020
	  ambient light sensor.

	  This driver can also be built as a module.  If so, the module
	  will be called isl29020.

config SENSORS_TSL2550
	tristate "Taos TSL2550 ambient light sensor"
	depends on I2C && SYSFS
	help
	  If you say yes here you get support for the Taos TSL2550
	  ambient light sensor.

	  This driver can also be built as a module.  If so, the module
	  will be called tsl2550.

config SENSORS_BH1770
         tristate "BH1770GLC / SFH7770 combined ALS - Proximity sensor"
         depends on I2C
         ---help---
           Say Y here if you want to build a driver for BH1770GLC (ROHM) or
	   SFH7770 (Osram) combined ambient light and proximity sensor chip.

           To compile this driver as a module, choose M here: the
           module will be called bh1770glc. If unsure, say N here.

config SENSORS_APDS990X
	 tristate "APDS990X combined als and proximity sensors"
	 depends on I2C
	 default n
	 ---help---
	   Say Y here if you want to build a driver for Avago APDS990x
	   combined ambient light and proximity sensor chip.

	   To compile this driver as a module, choose M here: the
	   module will be called apds990x. If unsure, say N here.

config HMC6352
	tristate "Honeywell HMC6352 compass"
	depends on I2C
	help
	  This driver provides support for the Honeywell HMC6352 compass,
	  providing configuration and heading data via sysfs.

config DS1682
	tristate "Dallas DS1682 Total Elapsed Time Recorder with Alarm"
	depends on I2C
	help
	  If you say yes here you get support for Dallas Semiconductor
	  DS1682 Total Elapsed Time Recorder.

	  This driver can also be built as a module.  If so, the module
	  will be called ds1682.

config SPEAR13XX_PCIE_GADGET
	bool "PCIe gadget support for SPEAr13XX platform"
	depends on ARCH_SPEAR13XX && BROKEN
	default n
	help
	 This option enables gadget support for PCIe controller. If
	 board file defines any controller as PCIe endpoint then a sysfs
	 entry will be created for that controller. User can use these
	 sysfs node to configure PCIe EP as per his requirements.

config TI_DAC7512
	tristate "Texas Instruments DAC7512"
	depends on SPI && SYSFS
	help
	  If you say yes here you get support for the Texas Instruments
	  DAC7512 16-bit digital-to-analog converter.

	  This driver can also be built as a module. If so, the module
	  will be called ti_dac7512.

config VMWARE_BALLOON
	tristate "VMware Balloon Driver"
	depends on VMWARE_VMCI && X86 && HYPERVISOR_GUEST
	help
	  This is VMware physical memory management driver which acts
	  like a "balloon" that can be inflated to reclaim physical pages
	  by reserving them in the guest and invalidating them in the
	  monitor, freeing up the underlying machine pages so they can
	  be allocated to other guests. The balloon can also be deflated
	  to allow the guest to use more physical memory.

	  If unsure, say N.

	  To compile this driver as a module, choose M here: the
	  module will be called vmw_balloon.

config PCH_PHUB
	tristate "Intel EG20T PCH/LAPIS Semicon IOH(ML7213/ML7223/ML7831) PHUB"
	select GENERIC_NET_UTILS
	depends on PCI && (X86_32 || MIPS || COMPILE_TEST)
	help
	  This driver is for PCH(Platform controller Hub) PHUB(Packet Hub) of
	  Intel Topcliff which is an IOH(Input/Output Hub) for x86 embedded
	  processor. The Topcliff has MAC address and Option ROM data in SROM.
	  This driver can access MAC address and Option ROM data in SROM.

	  This driver also can be used for LAPIS Semiconductor's IOH,
	  ML7213/ML7223/ML7831.
	  ML7213 which is for IVI(In-Vehicle Infotainment) use.
	  ML7223 IOH is for MP(Media Phone) use.
	  ML7831 IOH is for general purpose use.
	  ML7213/ML7223/ML7831 is companion chip for Intel Atom E6xx series.
	  ML7213/ML7223/ML7831 is completely compatible for Intel EG20T PCH.

	  To compile this driver as a module, choose M here: the module will
	  be called pch_phub.

config USB_SWITCH_FSA9480
	tristate "FSA9480 USB Switch"
	depends on I2C
	help
	  The FSA9480 is a USB port accessory detector and switch.
	  The FSA9480 is fully controlled using I2C and enables USB data,
	  stereo and mono audio, video, microphone and UART data to use
	  a common connector port.

config LATTICE_ECP3_CONFIG
	tristate "Lattice ECP3 FPGA bitstream configuration via SPI"
	depends on SPI && SYSFS
	select FW_LOADER
	default	n
	help
	  This option enables support for bitstream configuration (programming
	  or loading) of the Lattice ECP3 FPGA family via SPI.

	  If unsure, say N.

config SRAM
	bool "Generic on-chip SRAM driver"
	depends on HAS_IOMEM
	select GENERIC_ALLOCATOR
	select SRAM_EXEC if ARM
	help
	  This driver allows you to declare a memory region to be managed by
	  the genalloc API. It is supposed to be used for small on-chip SRAM
	  areas found on many SoCs.

config SRAM_EXEC
	bool

config VEXPRESS_SYSCFG
	bool "Versatile Express System Configuration driver"
	depends on VEXPRESS_CONFIG
	default y
	help
	  ARM Ltd. Versatile Express uses specialised platform configuration
	  bus. System Configuration interface is one of the possible means
	  of generating transactions on this bus.

config ASPEED_LPC_CTRL
	depends on (ARCH_ASPEED || COMPILE_TEST) && REGMAP && MFD_SYSCON
	tristate "Aspeed ast2400/2500 HOST LPC to BMC bridge control"
	---help---
	  Control Aspeed ast2400/2500 HOST LPC to BMC mappings through
	  ioctl()s, the driver also provides a read/write interface to a BMC ram
	  region where the host LPC read/write region can be buffered.

config ASPEED_LPC_SNOOP
	tristate "Aspeed ast2500 HOST LPC snoop support"
	depends on (ARCH_ASPEED || COMPILE_TEST) && REGMAP && MFD_SYSCON
	help
	  Provides a driver to control the LPC snoop interface which
	  allows the BMC to listen on and save the data written by
	  the host to an arbitrary LPC I/O port.

config PCI_ENDPOINT_TEST
	depends on PCI
	select CRC32
	tristate "PCI Endpoint Test driver"
	---help---
           Enable this configuration option to enable the host side test driver
           for PCI Endpoint.

config XILINX_SDFEC
	tristate "Xilinx SDFEC 16"
	help
	  This option enables support for the Xilinx SDFEC (Soft Decision
	  Forward Error Correction) driver. This enables a char driver
	  for the SDFEC.

	  You may select this driver if your design instantiates the
	  SDFEC(16nm) hardened block. To compile this as a module choose M.

	  If unsure, say N.

config XILINX_TRAFGEN
	tristate "Xilinx Traffic Generator"
	help
	  This option enables support for the Xilinx Traffic Generator driver.
	  It is designed to generate AXI4 traffic which can be used to stress
	  different modules/interconnect connected in the system. Different
	  configurable options which are provided through sysfs entries allow
	  allow the user to generate a wide variety of traffic based on their
	  their requirements.

	  If unsure, say N

<<<<<<< HEAD
config XILINX_VCU
       tristate "Xilinx VCU Init"
       default n
       help
          Driver for the Xilinx VCU Init based on the logicoreIP.

config KRTKL_LISTENER
	tristate "Krtkl ASCII Listener"
	help
	  This option enabled the driver to the Krtkl Listener IP core.

=======
>>>>>>> 807fdad4
source "drivers/misc/jesd204b/Kconfig"
source "drivers/misc/c2port/Kconfig"
source "drivers/misc/eeprom/Kconfig"
source "drivers/misc/cb710/Kconfig"
source "drivers/misc/ti-st/Kconfig"
source "drivers/misc/lis3lv02d/Kconfig"
source "drivers/misc/altera-stapl/Kconfig"
source "drivers/misc/mei/Kconfig"
source "drivers/misc/vmw_vmci/Kconfig"
source "drivers/misc/mic/Kconfig"
source "drivers/misc/genwqe/Kconfig"
source "drivers/misc/echo/Kconfig"
source "drivers/misc/cxl/Kconfig"
endmenu<|MERGE_RESOLUTION|>--- conflicted
+++ resolved
@@ -530,20 +530,6 @@
 
 	  If unsure, say N
 
-<<<<<<< HEAD
-config XILINX_VCU
-       tristate "Xilinx VCU Init"
-       default n
-       help
-          Driver for the Xilinx VCU Init based on the logicoreIP.
-
-config KRTKL_LISTENER
-	tristate "Krtkl ASCII Listener"
-	help
-	  This option enabled the driver to the Krtkl Listener IP core.
-
-=======
->>>>>>> 807fdad4
 source "drivers/misc/jesd204b/Kconfig"
 source "drivers/misc/c2port/Kconfig"
 source "drivers/misc/eeprom/Kconfig"
