# SPDX-License-Identifier: GPL-2.0
#
# Makefile for misc devices that really don't fit anywhere else.
#

obj-$(CONFIG_IBM_ASM)		+= ibmasm/
obj-$(CONFIG_AD525X_DPOT)	+= ad525x_dpot.o
obj-$(CONFIG_AD525X_DPOT_I2C)	+= ad525x_dpot-i2c.o
obj-$(CONFIG_AD525X_DPOT_SPI)	+= ad525x_dpot-spi.o
obj-$(CONFIG_INTEL_MID_PTI)	+= pti.o
obj-$(CONFIG_ATMEL_SSC)		+= atmel-ssc.o
obj-$(CONFIG_ATMEL_TCLIB)	+= atmel_tclib.o
obj-$(CONFIG_DUMMY_IRQ)		+= dummy-irq.o
obj-$(CONFIG_ICS932S401)	+= ics932s401.o
obj-$(CONFIG_LKDTM)		+= lkdtm.o
obj-$(CONFIG_TIFM_CORE)       	+= tifm_core.o
obj-$(CONFIG_TIFM_7XX1)       	+= tifm_7xx1.o
obj-$(CONFIG_PHANTOM)		+= phantom.o
obj-$(CONFIG_QCOM_COINCELL)	+= qcom-coincell.o
obj-$(CONFIG_SENSORS_BH1770)	+= bh1770glc.o
obj-$(CONFIG_SENSORS_APDS990X)	+= apds990x.o
obj-$(CONFIG_SGI_IOC4)		+= ioc4.o
obj-$(CONFIG_ENCLOSURE_SERVICES) += enclosure.o
obj-$(CONFIG_KGDB_TESTS)	+= kgdbts.o
obj-$(CONFIG_SGI_XP)		+= sgi-xp/
obj-$(CONFIG_SGI_GRU)		+= sgi-gru/
obj-$(CONFIG_CS5535_MFGPT)	+= cs5535-mfgpt.o
obj-$(CONFIG_HP_ILO)		+= hpilo.o
obj-$(CONFIG_APDS9802ALS)	+= apds9802als.o
obj-$(CONFIG_ISL29003)		+= isl29003.o
obj-$(CONFIG_ISL29020)		+= isl29020.o
obj-$(CONFIG_SENSORS_TSL2550)	+= tsl2550.o
obj-$(CONFIG_DS1682)		+= ds1682.o
obj-$(CONFIG_TI_DAC7512)	+= ti_dac7512.o
obj-$(CONFIG_C2PORT)		+= c2port/
obj-$(CONFIG_HMC6352)		+= hmc6352.o
obj-y				+= eeprom/
obj-y				+= cb710/
obj-$(CONFIG_SPEAR13XX_PCIE_GADGET)	+= spear13xx_pcie_gadget.o
obj-$(CONFIG_VMWARE_BALLOON)	+= vmw_balloon.o
obj-$(CONFIG_PCH_PHUB)		+= pch_phub.o
obj-y				+= ti-st/
obj-y				+= lis3lv02d/
obj-$(CONFIG_USB_SWITCH_FSA9480) += fsa9480.o
obj-$(CONFIG_ALTERA_STAPL)	+=altera-stapl/
obj-$(CONFIG_INTEL_MEI)		+= mei/
obj-$(CONFIG_VMWARE_VMCI)	+= vmw_vmci/
obj-$(CONFIG_LATTICE_ECP3_CONFIG)	+= lattice-ecp3-config.o
obj-$(CONFIG_SRAM)		+= sram.o
obj-$(CONFIG_SRAM_EXEC)		+= sram-exec.o
obj-$(CONFIG_XILINX_SDFEC)	+= xilinx_sdfec.o
obj-$(CONFIG_XILINX_TRAFGEN)	+= xilinx_trafgen.o
obj-$(CONFIG_XILINX_JESD204B)	+= jesd204b/
obj-y				+= mic/
obj-$(CONFIG_GENWQE)		+= genwqe/
obj-$(CONFIG_ECHO)		+= echo/
obj-$(CONFIG_VEXPRESS_SYSCFG)	+= vexpress-syscfg.o
obj-$(CONFIG_CXL_BASE)		+= cxl/
<<<<<<< HEAD
obj-$(CONFIG_KRTKL_LISTENER)	+= krtkl-listener.o
obj-$(CONFIG_PANEL)             += panel.o
=======
obj-$(CONFIG_ASPEED_LPC_CTRL)	+= aspeed-lpc-ctrl.o
obj-$(CONFIG_ASPEED_LPC_SNOOP)	+= aspeed-lpc-snoop.o
obj-$(CONFIG_PCI_ENDPOINT_TEST)	+= pci_endpoint_test.o
>>>>>>> 807fdad4

lkdtm-$(CONFIG_LKDTM)		+= lkdtm_core.o
lkdtm-$(CONFIG_LKDTM)		+= lkdtm_bugs.o
lkdtm-$(CONFIG_LKDTM)		+= lkdtm_heap.o
lkdtm-$(CONFIG_LKDTM)		+= lkdtm_perms.o
lkdtm-$(CONFIG_LKDTM)		+= lkdtm_refcount.o
lkdtm-$(CONFIG_LKDTM)		+= lkdtm_rodata_objcopy.o
lkdtm-$(CONFIG_LKDTM)		+= lkdtm_usercopy.o

KCOV_INSTRUMENT_lkdtm_rodata.o	:= n

OBJCOPYFLAGS :=
OBJCOPYFLAGS_lkdtm_rodata_objcopy.o := \
			--set-section-flags .text=alloc,readonly \
			--rename-section .text=.rodata
targets += lkdtm_rodata.o lkdtm_rodata_objcopy.o
$(obj)/lkdtm_rodata_objcopy.o: $(obj)/lkdtm_rodata.o FORCE
	$(call if_changed,objcopy)<|MERGE_RESOLUTION|>--- conflicted
+++ resolved
@@ -56,14 +56,9 @@
 obj-$(CONFIG_ECHO)		+= echo/
 obj-$(CONFIG_VEXPRESS_SYSCFG)	+= vexpress-syscfg.o
 obj-$(CONFIG_CXL_BASE)		+= cxl/
-<<<<<<< HEAD
-obj-$(CONFIG_KRTKL_LISTENER)	+= krtkl-listener.o
-obj-$(CONFIG_PANEL)             += panel.o
-=======
 obj-$(CONFIG_ASPEED_LPC_CTRL)	+= aspeed-lpc-ctrl.o
 obj-$(CONFIG_ASPEED_LPC_SNOOP)	+= aspeed-lpc-snoop.o
 obj-$(CONFIG_PCI_ENDPOINT_TEST)	+= pci_endpoint_test.o
->>>>>>> 807fdad4
 
 lkdtm-$(CONFIG_LKDTM)		+= lkdtm_core.o
 lkdtm-$(CONFIG_LKDTM)		+= lkdtm_bugs.o
