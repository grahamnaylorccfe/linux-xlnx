#
# Makefile for misc devices that really don't fit anywhere else.
#

obj-$(CONFIG_IBM_ASM)		+= ibmasm/
obj-$(CONFIG_AD525X_DPOT)	+= ad525x_dpot.o
obj-$(CONFIG_AD525X_DPOT_I2C)	+= ad525x_dpot-i2c.o
obj-$(CONFIG_AD525X_DPOT_SPI)	+= ad525x_dpot-spi.o
obj-$(CONFIG_INTEL_MID_PTI)	+= pti.o
obj-$(CONFIG_ATMEL_SSC)		+= atmel-ssc.o
obj-$(CONFIG_ATMEL_TCLIB)	+= atmel_tclib.o
obj-$(CONFIG_DUMMY_IRQ)		+= dummy-irq.o
obj-$(CONFIG_ICS932S401)	+= ics932s401.o
obj-$(CONFIG_LKDTM)		+= lkdtm.o
obj-$(CONFIG_TIFM_CORE)       	+= tifm_core.o
obj-$(CONFIG_TIFM_7XX1)       	+= tifm_7xx1.o
obj-$(CONFIG_PHANTOM)		+= phantom.o
obj-$(CONFIG_QCOM_COINCELL)	+= qcom-coincell.o
obj-$(CONFIG_SENSORS_BH1770)	+= bh1770glc.o
obj-$(CONFIG_SENSORS_APDS990X)	+= apds990x.o
obj-$(CONFIG_SGI_IOC4)		+= ioc4.o
obj-$(CONFIG_ENCLOSURE_SERVICES) += enclosure.o
obj-$(CONFIG_KGDB_TESTS)	+= kgdbts.o
obj-$(CONFIG_SGI_XP)		+= sgi-xp/
obj-$(CONFIG_SGI_GRU)		+= sgi-gru/
obj-$(CONFIG_CS5535_MFGPT)	+= cs5535-mfgpt.o
obj-$(CONFIG_HP_ILO)		+= hpilo.o
obj-$(CONFIG_APDS9802ALS)	+= apds9802als.o
obj-$(CONFIG_ISL29003)		+= isl29003.o
obj-$(CONFIG_ISL29020)		+= isl29020.o
obj-$(CONFIG_SENSORS_TSL2550)	+= tsl2550.o
obj-$(CONFIG_DS1682)		+= ds1682.o
obj-$(CONFIG_TI_DAC7512)	+= ti_dac7512.o
obj-$(CONFIG_C2PORT)		+= c2port/
obj-$(CONFIG_HMC6352)		+= hmc6352.o
obj-y				+= eeprom/
obj-y				+= cb710/
obj-$(CONFIG_SPEAR13XX_PCIE_GADGET)	+= spear13xx_pcie_gadget.o
obj-$(CONFIG_VMWARE_BALLOON)	+= vmw_balloon.o
obj-$(CONFIG_ARM_CHARLCD)	+= arm-charlcd.o
obj-$(CONFIG_PCH_PHUB)		+= pch_phub.o
obj-y				+= ti-st/
obj-y				+= lis3lv02d/
obj-$(CONFIG_USB_SWITCH_FSA9480) += fsa9480.o
obj-$(CONFIG_ALTERA_STAPL)	+=altera-stapl/
obj-$(CONFIG_INTEL_MEI)		+= mei/
obj-$(CONFIG_VMWARE_VMCI)	+= vmw_vmci/
obj-$(CONFIG_LATTICE_ECP3_CONFIG)	+= lattice-ecp3-config.o
obj-$(CONFIG_SRAM)		+= sram.o
obj-$(CONFIG_XILINX_TRAFGEN)	+= xilinx_trafgen.o
obj-$(CONFIG_XILINX_JESD204B)	+= jesd204b/
obj-y				+= mic/
obj-$(CONFIG_GENWQE)		+= genwqe/
obj-$(CONFIG_ECHO)		+= echo/
obj-$(CONFIG_VEXPRESS_SYSCFG)	+= vexpress-syscfg.o
obj-$(CONFIG_CXL_BASE)		+= cxl/
<<<<<<< HEAD
obj-$(CONFIG_KRTKL_LISTENER)	+= krtkl-listener.o
obj-$(CONFIG_PANEL)             += panel.o
=======
obj-$(CONFIG_PANEL)             += panel.o

lkdtm-$(CONFIG_LKDTM)		+= lkdtm_core.o
lkdtm-$(CONFIG_LKDTM)		+= lkdtm_bugs.o
lkdtm-$(CONFIG_LKDTM)		+= lkdtm_heap.o
lkdtm-$(CONFIG_LKDTM)		+= lkdtm_perms.o
lkdtm-$(CONFIG_LKDTM)		+= lkdtm_rodata_objcopy.o
lkdtm-$(CONFIG_LKDTM)		+= lkdtm_usercopy.o

OBJCOPYFLAGS :=
OBJCOPYFLAGS_lkdtm_rodata_objcopy.o := \
			--set-section-flags .text=alloc,readonly \
			--rename-section .text=.rodata
targets += lkdtm_rodata.o lkdtm_rodata_objcopy.o
$(obj)/lkdtm_rodata_objcopy.o: $(obj)/lkdtm_rodata.o FORCE
	$(call if_changed,objcopy)
>>>>>>> b11f1d3f
<|MERGE_RESOLUTION|>--- conflicted
+++ resolved
@@ -54,10 +54,7 @@
 obj-$(CONFIG_ECHO)		+= echo/
 obj-$(CONFIG_VEXPRESS_SYSCFG)	+= vexpress-syscfg.o
 obj-$(CONFIG_CXL_BASE)		+= cxl/
-<<<<<<< HEAD
 obj-$(CONFIG_KRTKL_LISTENER)	+= krtkl-listener.o
-obj-$(CONFIG_PANEL)             += panel.o
-=======
 obj-$(CONFIG_PANEL)             += panel.o
 
 lkdtm-$(CONFIG_LKDTM)		+= lkdtm_core.o
@@ -73,5 +70,4 @@
 			--rename-section .text=.rodata
 targets += lkdtm_rodata.o lkdtm_rodata_objcopy.o
 $(obj)/lkdtm_rodata_objcopy.o: $(obj)/lkdtm_rodata.o FORCE
-	$(call if_changed,objcopy)
->>>>>>> b11f1d3f
+	$(call if_changed,objcopy)