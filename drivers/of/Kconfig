config DTC
	bool

menuconfig OF
	bool "Device Tree and Open Firmware support"
	help
	  This option enables the device tree infrastructure.
	  It is automatically selected by platforms that need it or can
	  be enabled manually for unittests, overlays or
	  compile-coverage.

if OF

config OF_DEBUG
	bool "Debug support of device tree and open firmware drivers"
        depends on DEBUG_KERNEL
        help
          Say "yes" to enable debug messaging (like dev_dbg and pr_debug),
          sysfs, and debugfs support.


config OF_UNITTEST
	bool "Device Tree runtime unit tests"
	depends on OF_IRQ
	select OF_EARLY_FLATTREE
	select OF_RESOLVE
	help
	  This option builds in test cases for the device tree infrastructure
	  that are executed once at boot time, and the results dumped to the
	  console.

	  If unsure, say N here, but this option is safe to enable.

config OF_ALL_DTBS
	bool "Build all Device Tree Blobs"
	depends on COMPILE_TEST
	select DTC
	help
	  This option builds all possible Device Tree Blobs (DTBs) for the
	  current architecture.

	  If unsure, say N here, but this option is safe to enable.

config OF_FLATTREE
	bool
	select DTC
	select LIBFDT
	select CRC32

config OF_EARLY_FLATTREE
	bool
	select OF_FLATTREE

config OF_PROMTREE
	bool

# Hardly any platforms need this.  It is safe to select, but only do so if you
# need it.
config OF_DYNAMIC
	bool "Support for dynamic device trees" if OF_UNITTEST
	help
	  On some platforms, the device tree can be manipulated at runtime.
	  While this option is selected automatically on such platforms, you
	  can enable it manually to improve device tree unit test coverage.

config OF_ADDRESS
	def_bool y
	depends on !SPARC && HAS_IOMEM
	select OF_ADDRESS_PCI if PCI

config OF_ADDRESS_PCI
	bool

config OF_IRQ
	def_bool y
	depends on !SPARC && IRQ_DOMAIN

config OF_NET
	depends on NETDEVICES
	def_bool y

config OF_MDIO
	def_tristate PHYLIB
	depends on PHYLIB
	select FIXED_PHY
	help
	  OpenFirmware MDIO bus (Ethernet PHY) accessors

config OF_PCI
	def_tristate PCI
	depends on PCI
	help
	  OpenFirmware PCI bus accessors

config OF_PCI_IRQ
	def_tristate PCI
	depends on OF_PCI && OF_IRQ
	help
	  OpenFirmware PCI IRQ routing helpers

config OF_RESERVED_MEM
	depends on OF_EARLY_FLATTREE
	bool
	help
	  Helpers to allow for reservation of memory regions

config OF_RESOLVE
	bool

config OF_OVERLAY
	bool "Device Tree overlays"
	select OF_DYNAMIC
	select OF_RESOLVE
	help
	  Overlays are a method to dynamically modify part of the kernel's
	  device tree with dynamically loaded data.
	  While this option is selected automatically when needed, you can
	  enable it manually to improve device tree unit test coverage.

<<<<<<< HEAD
config OF_CONFIGFS
	bool "Device Tree Overlay ConfigFS interface"
	select CONFIGFS_FS
	depends on OF_OVERLAY
	help
	  Enable a simple user-space driver DT overlay interface.
=======
config OF_NUMA
	bool
>>>>>>> b11f1d3f

endif # OF<|MERGE_RESOLUTION|>--- conflicted
+++ resolved
@@ -117,16 +117,14 @@
 	  While this option is selected automatically when needed, you can
 	  enable it manually to improve device tree unit test coverage.
 
-<<<<<<< HEAD
 config OF_CONFIGFS
 	bool "Device Tree Overlay ConfigFS interface"
 	select CONFIGFS_FS
 	depends on OF_OVERLAY
 	help
 	  Enable a simple user-space driver DT overlay interface.
-=======
+
 config OF_NUMA
 	bool
->>>>>>> b11f1d3f
 
 endif # OF