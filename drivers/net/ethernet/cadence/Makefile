--- conflicted
+++ resolved
@@ -4,13 +4,9 @@
 #
 macb-y	:= macb_main.o
 
-<<<<<<< HEAD
-obj-$(CONFIG_MACB) += macb.o macb_mdio.o
-=======
 ifeq ($(CONFIG_MACB_USE_HWSTAMP),y)
 macb-y	+= macb_ptp.o
 endif
 
 obj-$(CONFIG_MACB) += macb.o
-obj-$(CONFIG_MACB_PCI) += macb_pci.o
->>>>>>> 807fdad4
+obj-$(CONFIG_MACB_PCI) += macb_pci.o