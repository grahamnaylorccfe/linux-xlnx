config DRM_XILINX
	tristate "Xilinx DRM"
	depends on DRM && HAVE_CLK
	select DRM_KMS_HELPER
	select DRM_KMS_CMA_HELPER
	select DRM_GEM_CMA_HELPER
	select DMA_ENGINE
	select DRM_XILINX_DP_SUB
	select XILINX_FRMBUF
	help
	  DRM display driver for Xilinx IP based pipelines.

config DRM_XILINX_DP
	tristate "Xilinx DRM Display Port Driver"
	depends on DRM_XILINX
	help
	  DRM driver for Xilinx Display Port IP.

config DRM_XILINX_DP_DEBUG_FS
	bool "Xilinx DRM DP debugfs"
	depends on DEBUG_FS && DRM_XILINX_DP
	help
	  Enable the debugfs code for DPDMA driver. The debugfs code
	  enables debugging or testing related features. It exposes some
	  low level controls to the user space to help testing automation,
	  as well as can enable additional diagnostic or statistical
	  information.

config DRM_XILINX_DP_SUB
	tristate "Xilinx DRM Display Port Subsystem Driver"
	depends on DRM_XILINX
	select DRM_XILINX_DP
	help
	  DRM driver for Xilinx Display Port Subsystem.

<<<<<<< HEAD
config DRM_XILINX_DEBUG
	bool "Debug support for Xilinx DRM drivers"
	depends on DRM_XILINX
	help
	  Say "yes" to enable debug messaging
=======
config DRM_XILINX_DP_SUB_DEBUG_FS
	bool "Xilinx DRM DPSUB debugfs"
	depends on DEBUG_FS && DRM_XILINX_DP_SUB
	select DRM_XILINX_DP_DEBUG_FS
	help
	  Enable the debugfs code for DP Sub driver. The debugfs code
	  enables debugging or testing related features. It exposes some
	  low level controls to the user space to help testing automation,
	  as well as can enable additional diagnostic or statistical
	  information.

config DRM_XILINX_MIPI_DSI
	tristate "Xilinx DRM MIPI DSI Driver"
	depends on DRM_XILINX
	select DRM_PANEL
	select DRM_MIPI_DSI
	help
	  DRM driver for Xilinx MIPI DSI IP.

config DRM_XILINX_SDI
	tristate "Xilinx DRM SDI Subsystem Driver"
	depends on DRM_XILINX
	help
	  DRM driver for Xilinx Display Port Subsystem.
>>>>>>> e51604bf
<|MERGE_RESOLUTION|>--- conflicted
+++ resolved
@@ -33,13 +33,6 @@
 	help
 	  DRM driver for Xilinx Display Port Subsystem.
 
-<<<<<<< HEAD
-config DRM_XILINX_DEBUG
-	bool "Debug support for Xilinx DRM drivers"
-	depends on DRM_XILINX
-	help
-	  Say "yes" to enable debug messaging
-=======
 config DRM_XILINX_DP_SUB_DEBUG_FS
 	bool "Xilinx DRM DPSUB debugfs"
 	depends on DEBUG_FS && DRM_XILINX_DP_SUB
@@ -63,5 +56,4 @@
 	tristate "Xilinx DRM SDI Subsystem Driver"
 	depends on DRM_XILINX
 	help
-	  DRM driver for Xilinx Display Port Subsystem.
->>>>>>> e51604bf
+	  DRM driver for Xilinx Display Port Subsystem.