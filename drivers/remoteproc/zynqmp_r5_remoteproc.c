--- conflicted
+++ resolved
@@ -94,46 +94,7 @@
 
 static bool autoboot __read_mostly = true;
 
-<<<<<<< HEAD
-/**
- * struct ipi_ops - IPI operation handlers
- * @clear:          Clear IPI
- * @reset:          Reset IPI channel
- * @set_mask:       Destination mask
- * @trigger:        Trigger IPI
- */
-struct ipi_ops {
-	irqreturn_t (*clear)(struct zynqmp_r5_rproc_pdata *pdata);
-	void (*reset)(struct zynqmp_r5_rproc_pdata *pdata);
-	void (*set_mask)(struct zynqmp_r5_rproc_pdata *pdata);
-	void (*trigger)(struct zynqmp_r5_rproc_pdata *pdata);
-};
-
-/**
- * struct rpu_ops - RPU operation handlers
- * @bootdev:        Boot device
- * @core_conf:      Core configuration
- * @halt:           Enable/Disable halt
- * @en_reset:       Enable/Disable reset
- * @en_clock:       Enable clock
- */
-struct rpu_ops {
-	void (*bootdev)(struct zynqmp_r5_rproc_pdata *pdata);
-	void (*core_conf)(struct zynqmp_r5_rproc_pdata *pdata);
-	void (*halt)(struct zynqmp_r5_rproc_pdata *pdata, bool do_halt);
-	void (*en_reset)(struct zynqmp_r5_rproc_pdata *pdata, bool do_reset);
-	void (*en_clock)(struct zynqmp_r5_rproc_pdata *pdata);
-};
-
-/* enumerations for RPU/IPI control methods */
-enum control_method {
-	SMC = 0,
-	HVC,
-	HW,
-};
-=======
 struct zynqmp_r5_rproc_pdata;
->>>>>>> b11f1d3f
 
 /* enumerations for R5 boot device */
 enum rpu_bootmem {
@@ -156,13 +117,8 @@
 /**
  * struct zynqmp_r5_rproc_pdata - zynqmp rpu remote processor instance state
  * @rproc: rproc handle
-<<<<<<< HEAD
- * @ipi_ops: IPI related operation handlers
- * @rpu_ops: RPU related operation handlers
-=======
  * @fw_ops: local firmware operations
  * @defaulta_fw_ops: default rproc firmware operations
->>>>>>> b11f1d3f
  * @workqueue: workqueue for the RPU remoteproc
  * @rpu_base: virt ptr to RPU control address registers
  * @crl_apb_base: virt ptr to CRL_APB address registers for RPU
@@ -175,13 +131,8 @@
  */
 struct zynqmp_r5_rproc_pdata {
 	struct rproc *rproc;
-<<<<<<< HEAD
-	struct ipi_ops *ipi_ops;
-	struct rpu_ops *rpu_ops;
-=======
 	struct rproc_fw_ops fw_ops;
 	const struct rproc_fw_ops *default_fw_ops;
->>>>>>> b11f1d3f
 	struct work_struct workqueue;
 	void __iomem *rpu_base;
 	void __iomem *crl_apb_base;
@@ -195,38 +146,12 @@
 	u32 vring0;
 };
 
-<<<<<<< HEAD
-/* Get firmware ELF file entry address */
-static int get_firmware_entry_addr(struct zynqmp_r5_rproc_pdata *pdata,
-			u32 *elf_entry_p)
-{
-	struct elf32_hdr *ehdr = 0;
-	const struct firmware *firmware_p;
-	struct rproc *rproc = pdata->rproc;
-	int ret;
-
-	ret = request_firmware(&firmware_p, rproc->firmware, &rproc->dev);
-	if (ret < 0) {
-		dev_err(&rproc->dev, "%s: request_firmware failed: %d\n",
-			__func__, ret);
-		return ret;
-	}
-	ehdr = (struct elf32_hdr *)firmware_p->data;
-	*elf_entry_p = (unsigned int)ehdr->e_entry;
-	release_firmware(firmware_p);
-	return 0;
-}
-
-/*
- * TODO: Update HW RPU operation when the driver is ready
-=======
 /**
  * r5_boot_addr_config - configure the boot address of R5
  * @pdata: platform data
  *
  * This function will set the boot address based on if the
  * boot memory in the ELF file is TCM or OCM
->>>>>>> b11f1d3f
  */
 static void hw_r5_boot_dev(struct zynqmp_r5_rproc_pdata *pdata)
 {
@@ -312,86 +237,6 @@
 	}
 }
 
-<<<<<<< HEAD
-static struct rpu_ops rpu_hw_ops = {
-	.bootdev       = hw_r5_boot_dev,
-	.core_conf     = hw_r5_core_config,
-	.halt          = hw_r5_halt,
-	.en_reset      = hw_r5_reset,
-	.en_clock      = hw_r5_enable_clock,
-};
-
-static void smc_r5_boot_dev(struct zynqmp_r5_rproc_pdata *pdata)
-{
-	pr_err("%s: atf smc to be implemented\n", __func__);
-}
-
-static void smc_r5_reset(struct zynqmp_r5_rproc_pdata *pdata,
-						bool do_reset)
-{
-	pr_err("%s: atf smc to be implemented\n", __func__);
-}
-
-static void smc_r5_halt(struct zynqmp_r5_rproc_pdata *pdata,
-						bool do_halt)
-{
-	pr_err("%s: atf smc to be implemented\n", __func__);
-}
-
-static void smc_r5_core_config(struct zynqmp_r5_rproc_pdata *pdata)
-{
-	pr_err("%s: atf smc to be implemented\n", __func__);
-}
-
-static void smc_r5_enable_clock(struct zynqmp_r5_rproc_pdata *pdata)
-{
-	pr_err("%s: atf smc to be implemented\n", __func__);
-}
-
-static struct rpu_ops rpu_smc_ops = {
-	.bootdev       = smc_r5_boot_dev,
-	.core_conf     = smc_r5_core_config,
-	.halt          = smc_r5_halt,
-	.en_reset      = smc_r5_reset,
-	.en_clock      = smc_r5_enable_clock,
-};
-
-static void hvc_r5_boot_dev(struct zynqmp_r5_rproc_pdata *pdata)
-{
-	pr_err("%s: hypervisor hvc to be implemented\n", __func__);
-}
-
-static void hvc_r5_reset(struct zynqmp_r5_rproc_pdata *pdata, bool do_reset)
-{
-	pr_err("%s: hypervisor hvc to be implemented\n", __func__);
-}
-
-static void hvc_r5_halt(struct zynqmp_r5_rproc_pdata *pdata, bool do_halt)
-{
-	pr_err("%s: hypervisor hvc to be implemented\n", __func__);
-}
-
-static void hvc_r5_core_config(struct zynqmp_r5_rproc_pdata *pdata)
-{
-	pr_err("%s: hypervisor hvc to be implemented\n", __func__);
-}
-
-static void hvc_r5_enable_clock(struct zynqmp_r5_rproc_pdata *pdata)
-{
-	pr_err("%s: hypervisor hvc to be implemented\n", __func__);
-}
-
-static struct rpu_ops rpu_hvc_ops = {
-	.bootdev       = hvc_r5_boot_dev,
-	.core_conf     = hvc_r5_core_config,
-	.halt          = hvc_r5_halt,
-	.en_reset      = hvc_r5_reset,
-	.en_clock      = hvc_r5_enable_clock,
-};
-
-/*
- * TODO: Update HW ipi operation when the driver is ready
-=======
 /**
  * r5_request_tcm - request access to TCM
  * @pdata: platform data
@@ -423,7 +268,6 @@
  * @pdata: platform data
  *
  * Clear IPI interrupt status register and then enable IPI interrupt.
->>>>>>> b11f1d3f
  */
 static irqreturn_t hw_clear_ipi(struct zynqmp_r5_rproc_pdata *pdata)
 {
@@ -454,87 +298,7 @@
 	reg_write(pdata->ipi_base, IER_OFFSET, pdata->ipi_dest_mask);
 }
 
-<<<<<<< HEAD
-static void hw_trigger_ipi(struct zynqmp_r5_rproc_pdata *pdata)
-{
-	pr_debug("%s: dest %08x\n", __func__, pdata->ipi_dest_mask);
-	reg_write(pdata->ipi_base, TRIG_OFFSET, pdata->ipi_dest_mask);
-}
-
-static void ipi_init(struct zynqmp_r5_rproc_pdata *pdata)
-{
-	pr_debug("%s\n", __func__);
-	pdata->ipi_ops->reset(pdata);
-	pdata->ipi_ops->set_mask(pdata);
-}
-
-static struct ipi_ops ipi_hw_ops = {
-	.clear          = hw_clear_ipi,
-	.reset          = hw_ipi_reset,
-	.set_mask       = hw_set_ipi_mask,
-	.trigger        = hw_trigger_ipi,
-};
-
-static irqreturn_t smc_clear_ipi(struct zynqmp_r5_rproc_pdata *pdata)
-{
-	pr_err("%s: atf smc to be implemented\n", __func__);
-	return IRQ_NONE;
-}
-
-static void smc_ipi_reset(struct zynqmp_r5_rproc_pdata *pdata)
-{
-	pr_err("%s: atf smc to be implemented\n", __func__);
-}
-
-static void smc_set_ipi_mask(struct zynqmp_r5_rproc_pdata *pdata)
-{
-	pr_err("%s: atf smc to be implemented\n", __func__);
-}
-
-static void smc_trigger_ipi(struct zynqmp_r5_rproc_pdata *pdata)
-{
-	pr_err("%s: atf smc to be implemented\n", __func__);
-}
-
-static struct ipi_ops ipi_smc_ops = {
-	.clear          = smc_clear_ipi,
-	.reset          = smc_ipi_reset,
-	.set_mask       = smc_set_ipi_mask,
-	.trigger        = smc_trigger_ipi,
-};
-
-static irqreturn_t hvc_clear_ipi(struct zynqmp_r5_rproc_pdata *pdata)
-{
-	pr_err("%s: hypervisor hvc to be implemented\n", __func__);
-	return IRQ_NONE;
-}
-
-static void hvc_ipi_reset(struct zynqmp_r5_rproc_pdata *pdata)
-{
-	pr_err("%s: hypervisor hvc to be implemented\n", __func__);
-}
-
-static void hvc_set_ipi_mask(struct zynqmp_r5_rproc_pdata *pdata)
-{
-	pr_err("%s: hypervisor hvc to be implemented\n", __func__);
-}
-
-static void hvc_trigger_ipi(struct zynqmp_r5_rproc_pdata *pdata)
-{
-	pr_err("%s: hypervisor hvc to be implemented\n", __func__);
-}
-
-static struct ipi_ops ipi_hvc_ops = {
-	.clear          = hvc_clear_ipi,
-	.reset          = hvc_ipi_reset,
-	.set_mask       = hvc_set_ipi_mask,
-	.trigger        = hvc_trigger_ipi,
-};
-
-static void handle_event(struct zynqmp_r5_rproc_pdata *local)
-=======
 static void handle_event_notified(struct work_struct *work)
->>>>>>> b11f1d3f
 {
 	struct zynqmp_r5_rproc_pdata *local = container_of(
 				work, struct zynqmp_r5_rproc_pdata,
@@ -568,18 +332,11 @@
 	dev_info(dev, "RPU boot from %s.",
 		local->bootmem == OCM ? "OCM" : "TCM");
 
-<<<<<<< HEAD
-	local->rpu_ops->core_conf(local);
-	local->rpu_ops->halt(local, true);
-	local->rpu_ops->en_reset(local, true);
-	local->rpu_ops->bootdev(local);
-=======
 	ipi_init(local);
 	r5_mode_config(local);
 	r5_halt(local, true);
 	r5_reset(local, true);
 	r5_boot_addr_config(local);
->>>>>>> b11f1d3f
 	/* Add delay before release from halt and reset */
 	udelay(500);
 	local->rpu_ops->en_reset(local, false);
@@ -616,14 +373,7 @@
 
 	dev_dbg(dev, "%s\n", __func__);
 
-<<<<<<< HEAD
-	local->rpu_ops->halt(local, true);
-	local->rpu_ops->en_reset(local, true);
-
-	local->ipi_ops->reset(local);
-=======
 	r5_halt(local, true);
->>>>>>> b11f1d3f
 
 	return 0;
 }
@@ -710,28 +460,17 @@
 
 	dev_dbg(dev, "%s\n", __func__);
 
-<<<<<<< HEAD
-	local->rpu_ops->core_conf(local);
-	local->rpu_ops->halt(local, true);
-	local->rpu_ops->en_reset(local, false);
-	local->rpu_ops->en_clock(local);
-=======
 	ret = r5_request_tcm(local);
 	if (ret)
 		return ret;
 
 	return zynqmp_r5_rproc_add_mems(local);
->>>>>>> b11f1d3f
 }
 
 static irqreturn_t r5_remoteproc_interrupt(int irq, void *dev_id)
 {
 	struct device *dev = dev_id;
 	struct platform_device *pdev = to_platform_device(dev);
-<<<<<<< HEAD
-	struct zynqmp_r5_rproc_pdata *local = platform_get_drvdata(pdev);
-	irqreturn_t ret;
-=======
 	struct rproc *rproc = platform_get_drvdata(pdev);
 	struct zynqmp_r5_rproc_pdata *local = rproc->priv;
 	u32 ipi_reg;
@@ -740,7 +479,6 @@
 	ipi_reg = reg_read(local->ipi_base, ISR_OFFSET);
 	if (!(ipi_reg & local->ipi_dest_mask))
 		return IRQ_NONE;
->>>>>>> b11f1d3f
 
 	dev_dbg(dev, "KICK Linux because of pending message(irq%d)\n", irq);
 
@@ -836,55 +574,6 @@
 		goto rproc_fault;
 	}
 
-<<<<<<< HEAD
-	dev_info(&pdev->dev, "IPI/RPU control method: %s\n", prop);
-	if (!strcmp(prop, "direct")) {
-		method = HW;
-		local->ipi_ops = &ipi_hw_ops;
-		local->rpu_ops = &rpu_hw_ops;
-	} else if (!strcmp(prop, "hvc")) {
-		method = HVC;
-		local->ipi_ops = &ipi_hvc_ops;
-		local->rpu_ops = &rpu_hvc_ops;
-	} else if (!strcmp(prop, "smc")) {
-		method = SMC;
-		local->ipi_ops = &ipi_smc_ops;
-		local->rpu_ops = &rpu_smc_ops;
-	} else {
-		dev_err(&pdev->dev, "Invalid method provided - %s\n",
-			prop);
-		ret = -EINVAL;
-		goto dma_mask_fault;
-	}
-
-	/* Handle direct hardware access */
-	/* (TODO: remove once RPU and IPI drivers are ready ) */
-	if (method == HW) {
-		res = platform_get_resource_byname(pdev, IORESOURCE_MEM,
-			"rpu_base");
-		local->rpu_base = devm_ioremap(&pdev->dev, res->start, resource_size(res));
-		if (IS_ERR(local->rpu_base)) {
-			dev_err(&pdev->dev, "Unable to map RPU I/O memory\n");
-			ret = PTR_ERR(local->rpu_base);
-			goto dma_mask_fault;
-		}
-
-		res = platform_get_resource_byname(pdev, IORESOURCE_MEM,
-			"apb_base");
-		local->crl_apb_base = devm_ioremap(&pdev->dev, res->start, resource_size(res));
-		if (IS_ERR(local->crl_apb_base)) {
-			dev_err(&pdev->dev, "Unable to map CRL_APB I/O memory\n");
-			ret = PTR_ERR(local->crl_apb_base);
-			goto dma_mask_fault;
-		}
-
-		res = platform_get_resource_byname(pdev, IORESOURCE_MEM, "ipi");
-		local->ipi_base = devm_ioremap(&pdev->dev, res->start, resource_size(res));
-		if (IS_ERR(local->ipi_base)) {
-			pr_err("%s: Unable to map IPI\n", __func__);
-			ret = PTR_ERR(local->ipi_base);
-			goto dma_mask_fault;
-=======
 	res = platform_get_resource_byname(pdev, IORESOURCE_MEM,
 		"rpu_base");
 	local->rpu_base = devm_ioremap(&pdev->dev, res->start, resource_size(res));
@@ -926,7 +615,6 @@
 				goto rproc_fault;
 			mem_node->pool = mem_pool;
 			list_add_tail(&mem_node->node, &local->mem_pools);
->>>>>>> b11f1d3f
 		}
 	}
 
