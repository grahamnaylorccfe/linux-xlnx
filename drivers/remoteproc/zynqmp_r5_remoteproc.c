/*
 * Zynq R5 Remote Processor driver
 *
 * Copyright (C) 2015 Jason Wu <j.wu@xilinx.com>
 * Copyright (C) 2015 Xilinx, Inc.
 *
 * Based on origin OMAP and Zynq Remote Processor driver
 *
 * Copyright (C) 2012 Michal Simek <monstr@monstr.eu>
 * Copyright (C) 2012 PetaLogix
 * Copyright (C) 2011 Texas Instruments, Inc.
 * Copyright (C) 2011 Google, Inc.
 *
 * This program is free software; you can redistribute it and/or
 * modify it under the terms of the GNU General Public License
 * version 2 as published by the Free Software Foundation.
 *
 * This program is distributed in the hope that it will be useful,
 * but WITHOUT ANY WARRANTY; without even the implied warranty of
 * MERCHANTABILITY or FITNESS FOR A PARTICULAR PURPOSE.  See the
 * GNU General Public License for more details.
 */

#include <linux/kernel.h>
#include <linux/module.h>
#include <linux/err.h>
#include <linux/platform_device.h>
#include <linux/dma-mapping.h>
#include <linux/remoteproc.h>
#include <linux/interrupt.h>
#include <linux/of_irq.h>
#include <linux/of_platform.h>
#include <linux/slab.h>
#include <linux/cpu.h>
#include <linux/delay.h>
#include <linux/list.h>
#include <linux/genalloc.h>
#include <linux/pfn.h>
#include <linux/idr.h>
#include <linux/soc/xilinx/zynqmp/pm.h>

#include "remoteproc_internal.h"

/* Register offset definitions for RPU. */
#define RPU_GLBL_CNTL_OFFSET	0x00000000 /* RPU control */

#define RPU_CFG_OFFSET	0x00000000 /* RPU configuration */

/* Boot memory bit. high for OCM, low for TCM */
#define VINITHI_BIT		BIT(2)
/* CPU halt bit, high: processor is running. low: processor is halt */
#define nCPUHALT_BIT		BIT(0)
/* RPU mode, high: split mode. low: lock step mode */
#define SLSPLIT_BIT		BIT(3)
/* Clamp mode. high: split mode. low: lock step mode */
#define SLCLAMP_BIT		BIT(4)
/* TCM mode. high: combine RPU TCMs. low: split TCM for RPU1 and RPU0 */
#define TCM_COMB_BIT		BIT(6)

/* IPI reg offsets */
#define TRIG_OFFSET		0x00000000
#define OBS_OFFSET		0x00000004
#define ISR_OFFSET		0x00000010
#define IMR_OFFSET		0x00000014
#define IER_OFFSET		0x00000018
#define IDR_OFFSET		0x0000001C
#define IPI_ALL_MASK		0x0F0F0301

#define MAX_INSTANCES		2 /* Support upto 2 RPU */

/* RPU IPI mask */
#define RPU_IPI_INIT_MASK	0x00000100
#define RPU_IPI_MASK(n)		(RPU_IPI_INIT_MASK << n)
#define RPU_0_IPI_MASK		RPU_IPI_MASK(0)
#define RPU_1_IPI_MASK		RPU_IPI_MASK(1)

/* PM proc states */
#define PM_PROC_STATE_ACTIVE 1u

/* Register access macros */
#define reg_read(base, reg) \
	readl(((void __iomem *)(base)) + (reg))
#define reg_write(base, reg, val) \
	writel((val), ((void __iomem *)(base)) + (reg))

#define DEFAULT_FIRMWARE_NAME	"rproc-rpu-fw"

/* Maximum on chip memories used by the driver*/
#define MAX_ON_CHIP_MEMS        32

static bool autoboot __read_mostly;

struct zynqmp_r5_rproc_pdata;

/* enumerations for R5 boot device */
enum rpu_bootmem {
	TCM = 0,
	OCM,
};

/* enumerations for R5 core configurations */
enum rpu_core_conf {
	LOCK_STEP = 0,
	SPLIT,
};

/* On-chip memory pool element */
struct mem_pool_st {
	struct list_head node;
	struct gen_pool *pool;
	u32 pd_id;
};

/**
 * struct zynqmp_r5_rproc_pdata - zynqmp rpu remote processor instance state
 * @rproc: rproc handle
 * @fw_ops: local firmware operations
 * @defaulta_fw_ops: default rproc firmware operations
 * @workqueue: workqueue for the RPU remoteproc
 * @rpu_base: virt ptr to RPU control address registers
 * @ipi_base: virt ptr to IPI channel address registers for APU
 * @rpu_mode: RPU core configuration
 * @rpu_id: RPU CPU id
 * @rpu_pd_id: RPU CPU power domain id
 * @bootmem: RPU boot memory device used
 * @vring0: IRQ number used for vring0
 * @ipi_dest_mask: IPI destination mask for the IPI channel
 */
struct zynqmp_r5_rproc_pdata {
	struct rproc *rproc;
	struct rproc_fw_ops fw_ops;
	const struct rproc_fw_ops *default_fw_ops;
	struct work_struct workqueue;
	void __iomem *rpu_base;
	void __iomem *rpu_glbl_base;
	void __iomem *ipi_base;
	enum rpu_core_conf rpu_mode;
	enum rpu_bootmem bootmem;
	struct list_head mem_pools;
	struct list_head mems;
	u32 ipi_dest_mask;
	u32 rpu_id;
	u32 rpu_pd_id;
	u32 vring0;
};

/**
 * r5_boot_addr_config - configure the boot address of R5
 * @pdata: platform data
 *
 * This function will set the boot address based on if the
 * boot memory in the ELF file is TCM or OCM
 */
static void hw_r5_boot_dev(struct zynqmp_r5_rproc_pdata *pdata)
{
	u32 tmp;
	u32 offset = RPU_CFG_OFFSET;

	pr_debug("%s: R5 ID: %d, boot_dev %d\n",
			 __func__, pdata->rpu_id, pdata->bootmem);

	tmp = reg_read(pdata->rpu_base, offset);
	if (pdata->bootmem == OCM)
		tmp |= VINITHI_BIT;
	else
		tmp &= ~VINITHI_BIT;
	reg_write(pdata->rpu_base, offset, tmp);
}

<<<<<<< HEAD
static void hw_r5_reset(struct zynqmp_r5_rproc_pdata *pdata,
						bool do_reset)
{
	u32 tmp, mask;

	pr_debug("%s: R5 ID: %d, reset %d\n", __func__, pdata->rpu_id,
			 do_reset);
	if (pdata->rpu_mode == SPLIT)
		mask = RPU0_RESET_BIT << pdata->rpu_id;
	else
		mask = RPU0_RESET_BIT | (RPU0_RESET_BIT << 1);
	if (!do_reset)
		mask |= RPU_AMBA_RST_MASK;

	tmp = reg_read(pdata->crl_apb_base, RST_LPD_TOP_OFFSET);
	if (do_reset)
		tmp |= mask;
	else
		tmp &= ~mask;
	reg_write(pdata->crl_apb_base, RST_LPD_TOP_OFFSET, tmp);
}

static void hw_r5_halt(struct zynqmp_r5_rproc_pdata *pdata,
						bool do_halt)
{
	u32 tmp;
	u32 offset = RPU_CFG_OFFSET;

	pr_debug("%s: R5 ID: %d, halt %d\n", __func__, pdata->rpu_id,
			 do_halt);

	tmp = reg_read(pdata->rpu_base, offset);
	if (do_halt)
		tmp &= ~nCPUHALT_BIT;
	else
		tmp |= nCPUHALT_BIT;
	reg_write(pdata->rpu_base, offset, tmp);
	if (pdata->rpu_mode != SPLIT) {
		offset += 0x100;
		tmp = reg_read(pdata->rpu_base, offset);
		if (do_halt)
			tmp &= ~nCPUHALT_BIT;
		else
			tmp |= nCPUHALT_BIT;
		reg_write(pdata->rpu_base, 0x100, tmp);
	}
}

static void hw_r5_core_config(struct zynqmp_r5_rproc_pdata *pdata)
=======
/**
 * r5_mode_config - configure R5 operation mode
 * @pdata: platform data
 *
 * configure R5 to split mode or lockstep mode
 * based on the platform data.
 */
static void r5_mode_config(struct zynqmp_r5_rproc_pdata *pdata)
>>>>>>> d00f0c81
{
	u32 tmp;

	pr_debug("%s: mode: %d\n", __func__, pdata->rpu_mode);
	tmp = reg_read(pdata->rpu_glbl_base, 0);
	if (pdata->rpu_mode == SPLIT) {
		tmp |= SLSPLIT_BIT;
		tmp &= ~TCM_COMB_BIT;
		tmp &= ~SLCLAMP_BIT;
	} else {
		tmp &= ~SLSPLIT_BIT;
		tmp |= TCM_COMB_BIT;
		tmp |= SLCLAMP_BIT;
	}
	reg_write(pdata->rpu_glbl_base, 0, tmp);
}

<<<<<<< HEAD
static void hw_r5_enable_clock(struct zynqmp_r5_rproc_pdata *pdata)
{
	u32 tmp;

	pr_debug("%s: mode: %d\n", __func__, pdata->rpu_mode);
	tmp = reg_read(pdata->crl_apb_base, CPU_R5_CTRL_OFFSET);
	if (!(tmp & RPU_CLKACT_MASK)) {
		tmp |= RPU_CLKACT_MASK;
		reg_write(pdata->crl_apb_base, CPU_R5_CTRL_OFFSET, tmp);
		/* Give some delay for clock to propogate */
		udelay(500);
	}
}

=======
>>>>>>> d00f0c81
/*
 * r5_is_running - check if r5 is running
 * @pdata: platform data
 *
 * check if R5 is running
 * @retrun: true if r5 is running, false otherwise
 */
static bool r5_is_running(struct zynqmp_r5_rproc_pdata *pdata)
{
	u32 status, requirements, usage;

	pr_debug("%s: rpu id: %d\n", __func__, pdata->rpu_id);
	if (zynqmp_pm_get_node_status(pdata->rpu_pd_id,
		&status, &requirements, &usage)) {
		pr_err("Failed to get RPU node status.\n");
		return false;
	} else if (status != PM_PROC_STATE_ACTIVE) {
		pr_debug("RPU %d is not running.\n", pdata->rpu_id);
		return false;
	} else {
		pr_debug("RPU %d is running.\n", pdata->rpu_id);
		return true;
	}

	return false;
}

/**
 * r5_request_tcm - request access to TCM
 * @pdata: platform data
 *
 * Request access to TCM
 */
static int r5_request_tcm(struct zynqmp_r5_rproc_pdata *pdata)
{
	struct mem_pool_st *mem_node;

	r5_mode_config(pdata);

	list_for_each_entry(mem_node, &pdata->mem_pools, node) {
		if (mem_node->pd_id)
			zynqmp_pm_request_node(mem_node->pd_id,
				ZYNQMP_PM_CAPABILITY_ACCESS,
				0, ZYNQMP_PM_REQUEST_ACK_BLOCKING);
	}

	return 0;
}

/**
 * r5_release_tcm - release TCM
 * @pdata: platform data
 *
 * Release TCM
 */

static void r5_release_tcm(struct zynqmp_r5_rproc_pdata *pdata)
{
	struct mem_pool_st *mem_node;

	list_for_each_entry(mem_node, &pdata->mem_pools, node) {
		if (mem_node->pd_id)
			zynqmp_pm_release_node(mem_node->pd_id);
	}
}

/**
 * disable_ipi - disable IPI
 * @pdata: platform data
 *
 * Disable IPI interrupt
 */
static inline void disable_ipi(struct zynqmp_r5_rproc_pdata *pdata)
{
	/* Disable R5 IPI interrupt */
	reg_write(pdata->ipi_base, IDR_OFFSET, pdata->ipi_dest_mask);
}

/**
 * enable_ipi - enable IPI
 * @pdata: platform data
 *
 * Enable IPI interrupt
 */
static inline void enable_ipi(struct zynqmp_r5_rproc_pdata *pdata)
{
	/* Enable R5 IPI interrupt */
	reg_write(pdata->ipi_base, IER_OFFSET, pdata->ipi_dest_mask);
}

/**
 * event_notified_idr_cb - event notified idr callback
 * @id: idr id
 * @ptr: pointer to idr private data
 * @data: data passed to idr_for_each callback
 *
 * Pass notification to remtoeproc virtio
 */
static int event_notified_idr_cb(int id, void *ptr, void *data)
{
	struct rproc *rproc = data;
	(void)rproc_virtio_interrupt(rproc, id);
	return 0;
}

static void handle_event_notified(struct work_struct *work)
{
	struct rproc *rproc;
	struct zynqmp_r5_rproc_pdata *local = container_of(
				work, struct zynqmp_r5_rproc_pdata,
				workqueue);

	rproc = local->rproc;
	idr_for_each(&rproc->notifyids, event_notified_idr_cb, rproc);
}


static int zynqmp_r5_rproc_start(struct rproc *rproc)
{
	struct device *dev = rproc->dev.parent;
	struct zynqmp_r5_rproc_pdata *local = rproc->priv;

	dev_dbg(dev, "%s\n", __func__);

	/*
	 * Use memory barrier to make sure all write memory operations
	 * complemeted.
	 */
	wmb();
	/* Set up R5 */
	if ((rproc->bootaddr & 0xF0000000) == 0xF0000000)
		local->bootmem = OCM;
	else
		local->bootmem = TCM;
	dev_info(dev, "RPU boot from %s.",
		local->bootmem == OCM ? "OCM" : "TCM");

	r5_mode_config(local);
	zynqmp_pm_force_powerdown(local->rpu_pd_id,
		ZYNQMP_PM_REQUEST_ACK_BLOCKING);
	r5_boot_addr_config(local);
	/* Add delay before release from halt and reset */
	udelay(500);
<<<<<<< HEAD
	local->rpu_ops->en_reset(local, false);
	local->rpu_ops->halt(local, false);
=======
	zynqmp_pm_request_wakeup(local->rpu_pd_id,
		1, local->bootmem,
		ZYNQMP_PM_REQUEST_ACK_NO);
>>>>>>> d00f0c81

	/* Make sure IPI is enabled */
	enable_ipi(local);

	return 0;
}

/* kick a firmware */
static void zynqmp_r5_rproc_kick(struct rproc *rproc, int vqid)
{
	struct device *dev = rproc->dev.parent;
	struct zynqmp_r5_rproc_pdata *local = rproc->priv;

	dev_dbg(dev, "KICK Firmware to start send messages vqid %d\n", vqid);

	/*
	 * Use memory barrier to make sure write memory operations
	 * completed.
	 */
	wmb();
	/*
	 * send irq to R5 firmware
	 * Currently vqid is not used because we only got one.
	 */
	local->ipi_ops->trigger(local);
}

/* power off the remote processor */
static int zynqmp_r5_rproc_stop(struct rproc *rproc)
{
	struct device *dev = rproc->dev.parent;
	struct zynqmp_r5_rproc_pdata *local = rproc->priv;
	struct rproc_mem_entry *mem, *nmem;

	dev_dbg(dev, "%s\n", __func__);

	disable_ipi(local);
	zynqmp_pm_force_powerdown(local->rpu_pd_id,
		ZYNQMP_PM_REQUEST_ACK_BLOCKING);

	/* After it reset was once asserted, TCM will be initialized
	 * before it can be read. E.g. remoteproc virtio will access
	 * TCM if vdev rsc entry is in TCM after RPU stop.
	 * The following is to initialize the TCM.
	 */
	list_for_each_entry_safe(mem, nmem, &local->mems, node) {
		if ((mem->dma & 0xFFF00000) == 0xFFE00000)
			memset(mem->va, 0, mem->len);
	}

	return 0;
}

/* check if ZynqMP r5 is running */
static bool zynqmp_r5_rproc_is_running(struct rproc *rproc)
{
	struct device *dev = rproc->dev.parent;
	struct zynqmp_r5_rproc_pdata *local = rproc->priv;

	dev_dbg(dev, "%s\n", __func__);

	return r5_is_running(local);
}

static void *zynqmp_r5_rproc_da_to_va(struct rproc *rproc, u64 da, int len)
{
	struct rproc_mem_entry *mem;
	void *va = 0;
	struct zynqmp_r5_rproc_pdata *local = rproc->priv;

	list_for_each_entry(mem, &local->mems, node) {
		int offset = da - mem->da;

		/* try next carveout if da is too small */
		if (offset < 0)
			continue;

		/* try next carveout if da is too large */
		if (offset + len > mem->len)
			continue;

		va = mem->va + offset;

		break;
	}
	return va;
}

static struct rproc_ops zynqmp_r5_rproc_ops = {
	.start		= zynqmp_r5_rproc_start,
	.stop		= zynqmp_r5_rproc_stop,
	.is_running     = zynqmp_r5_rproc_is_running,
	.kick		= zynqmp_r5_rproc_kick,
	.da_to_va       = zynqmp_r5_rproc_da_to_va,
};

static int zynqmp_r5_rproc_add_mems(struct zynqmp_r5_rproc_pdata *pdata)
{
	struct mem_pool_st *mem_node;
	size_t mem_size;
	struct gen_pool *mem_pool;
	struct rproc_mem_entry *mem;
	dma_addr_t dma;
	void *va;
	struct device *dev = pdata->rproc->dev.parent;

	list_for_each_entry(mem_node, &pdata->mem_pools, node) {
		mem_pool = mem_node->pool;
		mem_size = gen_pool_size(mem_pool);
		mem  = devm_kzalloc(dev, sizeof(struct rproc_mem_entry),
				GFP_KERNEL);
		if (!mem)
			return -ENOMEM;

		va = gen_pool_dma_alloc(mem_pool, mem_size, &dma);
		if (!va) {
			dev_err(dev, "Failed to allocate dma carveout mem.\n");
			return -ENOMEM;
		}
		mem->priv = (void *)mem_pool;
		mem->va = va;
		mem->len = mem_size;
		mem->dma = dma;
		/* TCM memory:
		 *   TCM_0: da 0 <-> global addr 0xFFE00000
		 *   TCM_1: da 0 <-> global addr 0xFFE90000
		 */
		if ((dma & 0xFFF00000) == 0xFFE00000) {
			mem->da = (dma & 0x000FFFFF);
			if ((dma & 0xFFF80000) == 0xFFE80000)
				mem->da -= 0x90000;
		} else {
			mem->da = dma;
		}
		dev_dbg(dev, "%s: va = %p, da = 0x%x dma = 0x%llx\n",
			__func__, va, mem->da, mem->dma);
		list_add_tail(&mem->node, &pdata->mems);
	}
	return 0;
}


/* Release R5 from reset and make it halted.
 * In case the firmware uses TCM, in order to load firmware to TCM,
 * will need to release R5 from reset and stay in halted state.
 */
static int zynqmp_r5_rproc_init(struct rproc *rproc)
{
	struct device *dev = rproc->dev.parent;
	struct zynqmp_r5_rproc_pdata *local = rproc->priv;
	int ret;

	dev_dbg(dev, "%s\n", __func__);

	ret = r5_request_tcm(local);
	if (ret)
		return ret;

	enable_ipi(local);
	return zynqmp_r5_rproc_add_mems(local);
}

static irqreturn_t r5_remoteproc_interrupt(int irq, void *dev_id)
{
	struct device *dev = dev_id;
	struct platform_device *pdev = to_platform_device(dev);
	struct rproc *rproc = platform_get_drvdata(pdev);
	struct zynqmp_r5_rproc_pdata *local = rproc->priv;
	u32 ipi_reg;

	/* Check if there is a kick from R5 */
	ipi_reg = reg_read(local->ipi_base, ISR_OFFSET);
	if (!(ipi_reg & local->ipi_dest_mask))
		return IRQ_NONE;

	dev_dbg(dev, "KICK Linux because of pending message(irq%d)\n", irq);

	ret = local->ipi_ops->clear(local);
	if (ret != IRQ_HANDLED)
		return ret;
	schedule_work(&local->workqueue);

	dev_dbg(dev, "KICK Linux handled\n");
	return IRQ_HANDLED;
}

/*
 * Empty RSC table
 */
static struct resource_table r5_rproc_default_rsc_table = {
	.ver = 1,
	.num = 0,
};

/* Redefine r5 resource table to allow empty resource table */
static struct resource_table *r5_rproc_find_rsc_table(
			struct rproc *rproc,
			const struct firmware *fw,
			int *tablesz)
{
	struct zynqmp_r5_rproc_pdata *local = rproc->priv;
	struct resource_table *rsc;

	rsc = local->default_fw_ops->find_rsc_table(rproc, fw, tablesz);
	if (!rsc) {
		*tablesz = sizeof(r5_rproc_default_rsc_table);
		return &r5_rproc_default_rsc_table;
	} else {
		return rsc;
	}
}

static int zynqmp_r5_remoteproc_probe(struct platform_device *pdev)
{
	const unsigned char *prop;
	struct resource *res;
	int ret = 0;
	struct zynqmp_r5_rproc_pdata *local;
	struct rproc *rproc;
	struct gen_pool *mem_pool = NULL;
	struct mem_pool_st *mem_node = NULL;
	char mem_name[16];
	int i;
	struct device_node *tmp_node;

	rproc = rproc_alloc(&pdev->dev, dev_name(&pdev->dev),
		&zynqmp_r5_rproc_ops, NULL,
		sizeof(struct zynqmp_r5_rproc_pdata));
	if (!rproc) {
		dev_err(&pdev->dev, "rproc allocation failed\n");
		return -ENOMEM;
	}
	local = rproc->priv;
	local->rproc = rproc;

	platform_set_drvdata(pdev, rproc);

	/* FIXME: it may need to extend to 64/48 bit */
	ret = dma_set_coherent_mask(&pdev->dev, DMA_BIT_MASK(32));
	if (ret) {
		dev_err(&pdev->dev, "dma_set_coherent_mask: %d\n", ret);
		goto rproc_fault;
	}

	/* Get the RPU power domain id */
	tmp_node = of_parse_phandle(pdev->dev.of_node, "pd-handle", 0);
	if (tmp_node) {
		of_property_read_u32(tmp_node, "pd-id", &local->rpu_pd_id);
	} else {
		dev_err(&pdev->dev, "No power domain ID is specified.\n");
		ret = -EINVAL;
		goto rproc_fault;
	}
	dev_dbg(&pdev->dev, "RPU[%d] pd_id = %d.\n",
		local->rpu_id, local->rpu_pd_id);

	prop = of_get_property(pdev->dev.of_node, "core_conf", NULL);
	if (!prop) {
		dev_warn(&pdev->dev, "default core_conf used: lock-step\n");
		prop = "lock-step";
	}

	dev_info(&pdev->dev, "RPU core_conf: %s\n", prop);
	if (!strcmp(prop, "split0")) {
		local->rpu_mode = SPLIT;
		local->rpu_id = 0;
		local->ipi_dest_mask = RPU_0_IPI_MASK;
	} else if (!strcmp(prop, "split1")) {
		local->rpu_mode = SPLIT;
		local->rpu_id = 1;
		local->ipi_dest_mask = RPU_1_IPI_MASK;
	} else if (!strcmp(prop, "lock-step")) {
		local->rpu_mode = LOCK_STEP;
		local->rpu_id = 0;
		local->ipi_dest_mask = RPU_0_IPI_MASK;
	} else {
		dev_err(&pdev->dev, "Invalid core_conf mode provided - %s , %d\n",
			prop, local->rpu_mode);
		ret = -EINVAL;
		goto rproc_fault;
	}

	res = platform_get_resource_byname(pdev, IORESOURCE_MEM,
		"rpu_base");
	local->rpu_base = devm_ioremap(&pdev->dev, res->start,
					resource_size(res));
	if (IS_ERR(local->rpu_base)) {
		dev_err(&pdev->dev, "Unable to map RPU I/O memory\n");
		ret = PTR_ERR(local->rpu_base);
		goto rproc_fault;
	}

	res = platform_get_resource_byname(pdev, IORESOURCE_MEM,
		"rpu_glbl_base");
	local->rpu_glbl_base = devm_ioremap(&pdev->dev, res->start,
					resource_size(res));
	if (IS_ERR(local->rpu_glbl_base)) {
		dev_err(&pdev->dev, "Unable to map RPU Global I/O memory\n");
		ret = PTR_ERR(local->rpu_glbl_base);
		goto rproc_fault;
	}

	res = platform_get_resource_byname(pdev, IORESOURCE_MEM, "ipi");
	local->ipi_base = devm_ioremap(&pdev->dev, res->start, resource_size(res));
	if (IS_ERR(local->ipi_base)) {
		pr_err("%s: Unable to map IPI\n", __func__);
		ret = PTR_ERR(local->ipi_base);
		goto rproc_fault;
	}

	/* Find on-chip memory */
	INIT_LIST_HEAD(&local->mem_pools);
	INIT_LIST_HEAD(&local->mems);
	for (i = 0; i < MAX_ON_CHIP_MEMS; i++) {
		sprintf(mem_name, "sram_%d", i);
		mem_pool = of_gen_pool_get(pdev->dev.of_node,
					mem_name, 0);
		if (mem_pool) {
			mem_node = devm_kzalloc(&pdev->dev,
					sizeof(struct mem_pool_st),
					GFP_KERNEL);
			if (!mem_node)
				goto rproc_fault;
			mem_node->pool = mem_pool;
			/* Get the memory node power domain id */
			tmp_node = of_parse_phandle(pdev->dev.of_node,
						mem_name, 0);
			if (tmp_node) {
				struct device_node *pd_node;

				pd_node = of_parse_phandle(tmp_node,
						"pd-handle", 0);
				if (pd_node)
					of_property_read_u32(pd_node,
						"pd-id", &mem_node->pd_id);
			}
			dev_dbg(&pdev->dev, "mem[%d] pd_id = %d.\n",
				i, mem_node->pd_id);
			list_add_tail(&mem_node->node, &local->mem_pools);
		}
	}

	/* Disable IPI before requesting IPI IRQ */
	disable_ipi(local);
	INIT_WORK(&local->workqueue, handle_event_notified);

	/* IPI IRQ */
	local->vring0 = platform_get_irq(pdev, 0);
	if (local->vring0 < 0) {
		ret = local->vring0;
		dev_err(&pdev->dev, "unable to find IPI IRQ\n");
		goto rproc_fault;
	}
	ret = devm_request_irq(&pdev->dev, local->vring0,
		r5_remoteproc_interrupt, IRQF_SHARED, dev_name(&pdev->dev),
		&pdev->dev);
	if (ret) {
		dev_err(&pdev->dev, "IRQ %d already allocated\n",
			local->vring0);
		goto rproc_fault;
	}
	dev_dbg(&pdev->dev, "vring0 irq: %d\n", local->vring0);

	ret = zynqmp_r5_rproc_init(local->rproc);
	if (ret) {
		dev_err(&pdev->dev, "failed to init ZynqMP R5 rproc\n");
		goto rproc_fault;
	}

	rproc->auto_boot = autoboot;

	/* Set local firmware operations */
	memcpy(&local->fw_ops, rproc->fw_ops, sizeof(local->fw_ops));
	local->fw_ops.find_rsc_table = r5_rproc_find_rsc_table;
	local->default_fw_ops = rproc->fw_ops;
	rproc->fw_ops = &local->fw_ops;

	ret = rproc_add(local->rproc);
	if (ret) {
		dev_err(&pdev->dev, "rproc registration failed\n");
		goto rproc_fault;
	}

	return ret;

rproc_fault:
	rproc_free(local->rproc);

	return ret;
}

static int zynqmp_r5_remoteproc_remove(struct platform_device *pdev)
{
	struct rproc *rproc = platform_get_drvdata(pdev);
	struct zynqmp_r5_rproc_pdata *local = rproc->priv;
	struct rproc_mem_entry *mem;

	dev_info(&pdev->dev, "%s\n", __func__);

	rproc_del(rproc);

	list_for_each_entry(mem, &local->mems, node) {
		if (mem->priv)
			gen_pool_free((struct gen_pool *)mem->priv,
				      (unsigned long)mem->va, mem->len);
	}

	r5_release_tcm(local);

	rproc_free(rproc);

	return 0;
}

/* Match table for OF platform binding */
static const struct of_device_id zynqmp_r5_remoteproc_match[] = {
	{ .compatible = "xlnx,zynqmp-r5-remoteproc-1.0", },
	{ /* end of list */ },
};
MODULE_DEVICE_TABLE(of, zynqmp_r5_remoteproc_match);

static struct platform_driver zynqmp_r5_remoteproc_driver = {
	.probe = zynqmp_r5_remoteproc_probe,
	.remove = zynqmp_r5_remoteproc_remove,
	.driver = {
		.name = "zynqmp_r5_remoteproc",
		.of_match_table = zynqmp_r5_remoteproc_match,
	},
};
module_platform_driver(zynqmp_r5_remoteproc_driver);

module_param_named(autoboot,  autoboot, bool, 0444);
MODULE_PARM_DESC(autoboot,
	"enable | disable autoboot. (default: true)");

MODULE_AUTHOR("Jason Wu <j.wu@xilinx.com>");
MODULE_LICENSE("GPL v2");
MODULE_DESCRIPTION("ZynqMP R5 remote processor control driver");<|MERGE_RESOLUTION|>--- conflicted
+++ resolved
@@ -167,57 +167,6 @@
 	reg_write(pdata->rpu_base, offset, tmp);
 }
 
-<<<<<<< HEAD
-static void hw_r5_reset(struct zynqmp_r5_rproc_pdata *pdata,
-						bool do_reset)
-{
-	u32 tmp, mask;
-
-	pr_debug("%s: R5 ID: %d, reset %d\n", __func__, pdata->rpu_id,
-			 do_reset);
-	if (pdata->rpu_mode == SPLIT)
-		mask = RPU0_RESET_BIT << pdata->rpu_id;
-	else
-		mask = RPU0_RESET_BIT | (RPU0_RESET_BIT << 1);
-	if (!do_reset)
-		mask |= RPU_AMBA_RST_MASK;
-
-	tmp = reg_read(pdata->crl_apb_base, RST_LPD_TOP_OFFSET);
-	if (do_reset)
-		tmp |= mask;
-	else
-		tmp &= ~mask;
-	reg_write(pdata->crl_apb_base, RST_LPD_TOP_OFFSET, tmp);
-}
-
-static void hw_r5_halt(struct zynqmp_r5_rproc_pdata *pdata,
-						bool do_halt)
-{
-	u32 tmp;
-	u32 offset = RPU_CFG_OFFSET;
-
-	pr_debug("%s: R5 ID: %d, halt %d\n", __func__, pdata->rpu_id,
-			 do_halt);
-
-	tmp = reg_read(pdata->rpu_base, offset);
-	if (do_halt)
-		tmp &= ~nCPUHALT_BIT;
-	else
-		tmp |= nCPUHALT_BIT;
-	reg_write(pdata->rpu_base, offset, tmp);
-	if (pdata->rpu_mode != SPLIT) {
-		offset += 0x100;
-		tmp = reg_read(pdata->rpu_base, offset);
-		if (do_halt)
-			tmp &= ~nCPUHALT_BIT;
-		else
-			tmp |= nCPUHALT_BIT;
-		reg_write(pdata->rpu_base, 0x100, tmp);
-	}
-}
-
-static void hw_r5_core_config(struct zynqmp_r5_rproc_pdata *pdata)
-=======
 /**
  * r5_mode_config - configure R5 operation mode
  * @pdata: platform data
@@ -226,7 +175,6 @@
  * based on the platform data.
  */
 static void r5_mode_config(struct zynqmp_r5_rproc_pdata *pdata)
->>>>>>> d00f0c81
 {
 	u32 tmp;
 
@@ -244,23 +192,6 @@
 	reg_write(pdata->rpu_glbl_base, 0, tmp);
 }
 
-<<<<<<< HEAD
-static void hw_r5_enable_clock(struct zynqmp_r5_rproc_pdata *pdata)
-{
-	u32 tmp;
-
-	pr_debug("%s: mode: %d\n", __func__, pdata->rpu_mode);
-	tmp = reg_read(pdata->crl_apb_base, CPU_R5_CTRL_OFFSET);
-	if (!(tmp & RPU_CLKACT_MASK)) {
-		tmp |= RPU_CLKACT_MASK;
-		reg_write(pdata->crl_apb_base, CPU_R5_CTRL_OFFSET, tmp);
-		/* Give some delay for clock to propogate */
-		udelay(500);
-	}
-}
-
-=======
->>>>>>> d00f0c81
 /*
  * r5_is_running - check if r5 is running
  * @pdata: platform data
@@ -404,14 +335,9 @@
 	r5_boot_addr_config(local);
 	/* Add delay before release from halt and reset */
 	udelay(500);
-<<<<<<< HEAD
-	local->rpu_ops->en_reset(local, false);
-	local->rpu_ops->halt(local, false);
-=======
 	zynqmp_pm_request_wakeup(local->rpu_pd_id,
 		1, local->bootmem,
 		ZYNQMP_PM_REQUEST_ACK_NO);
->>>>>>> d00f0c81
 
 	/* Make sure IPI is enabled */
 	enable_ipi(local);
