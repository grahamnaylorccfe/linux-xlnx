--- conflicted
+++ resolved
@@ -156,14 +156,8 @@
 void perf_evlist__set_selected(struct perf_evlist *evlist,
 			       struct perf_evsel *evsel);
 
-<<<<<<< HEAD
-int perf_evlist__set_maps(struct perf_evlist *evlist,
-			  struct cpu_map *cpus,
-			  struct thread_map *threads);
-=======
 void perf_evlist__set_maps(struct perf_evlist *evlist, struct cpu_map *cpus,
 			   struct thread_map *threads);
->>>>>>> 9f30a04d
 int perf_evlist__create_maps(struct perf_evlist *evlist, struct target *target);
 int perf_evlist__apply_filters(struct perf_evlist *evlist, struct perf_evsel **err_evsel);
 
