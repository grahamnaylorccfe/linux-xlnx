LIBDIR := ../../../lib
BPFOBJ := $(LIBDIR)/bpf/bpf.o

<<<<<<< HEAD
CFLAGS += -Wall -O2 -lcap -I../../../include/uapi -I$(LIBDIR)

test_objs = test_verifier test_tag test_maps test_lru_map test_lpm_map

TEST_PROGS := $(test_objs) test_kmod.sh
TEST_FILES := $(test_objs)

.PHONY: all clean force

all: $(test_objs)

# force a rebuild of BPFOBJ when its dependencies are updated
force:

$(BPFOBJ): force
	$(MAKE) -C $(dir $(BPFOBJ))

$(test_objs): $(BPFOBJ)

include ../lib.mk

clean:
	$(RM) $(test_objs)
=======
TEST_GEN_PROGS = test_verifier test_maps test_lru_map

TEST_PROGS := test_kmod.sh

include ../lib.mk
>>>>>>> 68bd42d9
<|MERGE_RESOLUTION|>--- conflicted
+++ resolved
@@ -1,17 +1,13 @@
 LIBDIR := ../../../lib
 BPFOBJ := $(LIBDIR)/bpf/bpf.o
 
-<<<<<<< HEAD
 CFLAGS += -Wall -O2 -lcap -I../../../include/uapi -I$(LIBDIR)
 
-test_objs = test_verifier test_tag test_maps test_lru_map test_lpm_map
+TEST_GEN_PROGS = test_verifier test_tag test_maps test_lru_map test_lpm_map
 
-TEST_PROGS := $(test_objs) test_kmod.sh
-TEST_FILES := $(test_objs)
+TEST_PROGS := test_kmod.sh
 
 .PHONY: all clean force
-
-all: $(test_objs)
 
 # force a rebuild of BPFOBJ when its dependencies are updated
 force:
@@ -21,14 +17,4 @@
 
 $(test_objs): $(BPFOBJ)
 
-include ../lib.mk
-
-clean:
-	$(RM) $(test_objs)
-=======
-TEST_GEN_PROGS = test_verifier test_maps test_lru_map
-
-TEST_PROGS := test_kmod.sh
-
-include ../lib.mk
->>>>>>> 68bd42d9
+include ../lib.mk