--- conflicted
+++ resolved
@@ -173,12 +173,9 @@
 keymile	Keymile GmbH
 khadas	Khadas
 kinetic Kinetic Technologies
-<<<<<<< HEAD
+kingnovel	Kingnovel Technology Co., Ltd.
+kosagi	Sutajio Ko-Usagi PTE Ltd.
 krtkl	krtkl inc.
-=======
-kingnovel	Kingnovel Technology Co., Ltd.
->>>>>>> 807fdad4
-kosagi	Sutajio Ko-Usagi PTE Ltd.
 kyo	Kyocera Corporation
 lacie	LaCie
 lantiq	Lantiq Semiconductor
