--- conflicted
+++ resolved
@@ -1,11 +1,6 @@
-<<<<<<< HEAD
-#ifndef _XT_MARK_H
-#define _XT_MARK_H
-=======
 /* SPDX-License-Identifier: GPL-2.0 WITH Linux-syscall-note */
 #ifndef _XT_MARK_H_target
 #define _XT_MARK_H_target
->>>>>>> 807fdad4
 
 #include <linux/types.h>
 
