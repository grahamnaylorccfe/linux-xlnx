--- conflicted
+++ resolved
@@ -1,9 +1,5 @@
-<<<<<<< HEAD
-/* x_tables module for matching the IPv4/IPv6 DSCP field
-=======
 /* SPDX-License-Identifier: GPL-2.0 WITH Linux-syscall-note */
 /* x_tables module for setting the IPv4/IPv6 DSCP field
->>>>>>> 807fdad4
  *
  * (C) 2002 Harald Welte <laforge@gnumonks.org>
  * This software is distributed under GNU GPL v2, 1991
