<<<<<<< HEAD
/* ip6tables module for matching the Hop Limit value
=======
/* SPDX-License-Identifier: GPL-2.0 WITH Linux-syscall-note */
/* Hop Limit modification module for ip6tables
>>>>>>> 807fdad4
 * Maciej Soltysiak <solt@dns.toxicfilms.tv>
 * Based on HW's ttl module */

#ifndef _IP6T_HL_H
#define _IP6T_HL_H

#include <linux/types.h>

enum {
	IP6T_HL_EQ = 0,		/* equals */
	IP6T_HL_NE,		/* not equals */
	IP6T_HL_LT,		/* less than */
	IP6T_HL_GT,		/* greater than */
};


struct ip6t_hl_info {
	__u8	mode;
	__u8	hop_limit;
};


#endif<|MERGE_RESOLUTION|>--- conflicted
+++ resolved
@@ -1,9 +1,5 @@
-<<<<<<< HEAD
-/* ip6tables module for matching the Hop Limit value
-=======
 /* SPDX-License-Identifier: GPL-2.0 WITH Linux-syscall-note */
 /* Hop Limit modification module for ip6tables
->>>>>>> 807fdad4
  * Maciej Soltysiak <solt@dns.toxicfilms.tv>
  * Based on HW's ttl module */
 
