#ifndef _LINUX_OF_H
#define _LINUX_OF_H
/*
 * Definitions for talking to the Open Firmware PROM on
 * Power Macintosh and other computers.
 *
 * Copyright (C) 1996-2005 Paul Mackerras.
 *
 * Updates for PPC64 by Peter Bergner & David Engebretsen, IBM Corp.
 * Updates for SPARC64 by David S. Miller
 * Derived from PowerPC and Sparc prom.h files by Stephen Rothwell, IBM Corp.
 *
 * This program is free software; you can redistribute it and/or
 * modify it under the terms of the GNU General Public License
 * as published by the Free Software Foundation; either version
 * 2 of the License, or (at your option) any later version.
 */
#include <linux/types.h>
#include <linux/bitops.h>
#include <linux/errno.h>
#include <linux/kobject.h>
#include <linux/mod_devicetable.h>
#include <linux/spinlock.h>
#include <linux/topology.h>
#include <linux/notifier.h>
#include <linux/property.h>
#include <linux/list.h>

#include <asm/byteorder.h>
#include <asm/errno.h>

typedef u32 phandle;
typedef u32 ihandle;

struct property {
	char	*name;
	int	length;
	void	*value;
	struct property *next;
	unsigned long _flags;
	unsigned int unique_id;
	struct bin_attribute attr;
};

#if defined(CONFIG_SPARC)
struct of_irq_controller;
#endif

struct device_node {
	const char *name;
	const char *type;
	phandle phandle;
	const char *full_name;
	struct fwnode_handle fwnode;

	struct	property *properties;
	struct	property *deadprops;	/* removed properties */
	struct	device_node *parent;
	struct	device_node *child;
	struct	device_node *sibling;
	struct	kobject kobj;
	unsigned long _flags;
	void	*data;
#if defined(CONFIG_SPARC)
	const char *path_component_name;
	unsigned int unique_id;
	struct of_irq_controller *irq_trans;
#endif
};

#define MAX_PHANDLE_ARGS 16
struct of_phandle_args {
	struct device_node *np;
	int args_count;
	uint32_t args[MAX_PHANDLE_ARGS];
};

struct of_phandle_iterator {
	/* Common iterator information */
	const char *cells_name;
	int cell_count;
	const struct device_node *parent;

	/* List size information */
	const __be32 *list_end;
	const __be32 *phandle_end;

	/* Current position state */
	const __be32 *cur;
	uint32_t cur_count;
	phandle phandle;
	struct device_node *node;
};

struct of_reconfig_data {
	struct device_node	*dn;
	struct property		*prop;
	struct property		*old_prop;
};

/* initialize a node */
extern struct kobj_type of_node_ktype;
static inline void of_node_init(struct device_node *node)
{
	kobject_init(&node->kobj, &of_node_ktype);
	node->fwnode.type = FWNODE_OF;
}

/* true when node is initialized */
static inline int of_node_is_initialized(struct device_node *node)
{
	return node && node->kobj.state_initialized;
}

/* true when node is attached (i.e. present on sysfs) */
static inline int of_node_is_attached(struct device_node *node)
{
	return node && node->kobj.state_in_sysfs;
}

#ifdef CONFIG_OF_DYNAMIC
extern struct device_node *of_node_get(struct device_node *node);
extern void of_node_put(struct device_node *node);
#else /* CONFIG_OF_DYNAMIC */
/* Dummy ref counting routines - to be implemented later */
static inline struct device_node *of_node_get(struct device_node *node)
{
	return node;
}
static inline void of_node_put(struct device_node *node) { }
#endif /* !CONFIG_OF_DYNAMIC */

/* Pointer for first entry in chain of all nodes. */
extern struct device_node *of_root;
extern struct device_node *of_chosen;
extern struct device_node *of_aliases;
extern struct device_node *of_stdout;
extern raw_spinlock_t devtree_lock;

/* flag descriptions (need to be visible even when !CONFIG_OF) */
#define OF_DYNAMIC	1 /* node and properties were allocated via kmalloc */
#define OF_DETACHED	2 /* node has been detached from the device tree */
#define OF_POPULATED	3 /* device already created for the node */
#define OF_POPULATED_BUS	4 /* of_platform_populate recursed to children of this node */

#define OF_BAD_ADDR	((u64)-1)

#ifdef CONFIG_OF
void of_core_init(void);

static inline bool is_of_node(struct fwnode_handle *fwnode)
{
	return !IS_ERR_OR_NULL(fwnode) && fwnode->type == FWNODE_OF;
}

static inline struct device_node *to_of_node(struct fwnode_handle *fwnode)
{
	return is_of_node(fwnode) ?
		container_of(fwnode, struct device_node, fwnode) : NULL;
}

static inline bool of_have_populated_dt(void)
{
	return of_root != NULL;
}

static inline bool of_node_is_root(const struct device_node *node)
{
	return node && (node->parent == NULL);
}

static inline int of_node_check_flag(struct device_node *n, unsigned long flag)
{
	return test_bit(flag, &n->_flags);
}

static inline int of_node_test_and_set_flag(struct device_node *n,
					    unsigned long flag)
{
	return test_and_set_bit(flag, &n->_flags);
}

static inline void of_node_set_flag(struct device_node *n, unsigned long flag)
{
	set_bit(flag, &n->_flags);
}

static inline void of_node_clear_flag(struct device_node *n, unsigned long flag)
{
	clear_bit(flag, &n->_flags);
}

static inline int of_property_check_flag(struct property *p, unsigned long flag)
{
	return test_bit(flag, &p->_flags);
}

static inline void of_property_set_flag(struct property *p, unsigned long flag)
{
	set_bit(flag, &p->_flags);
}

static inline void of_property_clear_flag(struct property *p, unsigned long flag)
{
	clear_bit(flag, &p->_flags);
}

extern struct device_node *__of_find_all_nodes(struct device_node *prev);
extern struct device_node *of_find_all_nodes(struct device_node *prev);

/*
 * OF address retrieval & translation
 */

/* Helper to read a big number; size is in cells (not bytes) */
static inline u64 of_read_number(const __be32 *cell, int size)
{
	u64 r = 0;
	while (size--)
		r = (r << 32) | be32_to_cpu(*(cell++));
	return r;
}

/* Like of_read_number, but we want an unsigned long result */
static inline unsigned long of_read_ulong(const __be32 *cell, int size)
{
	/* toss away upper bits if unsigned long is smaller than u64 */
	return of_read_number(cell, size);
}

#if defined(CONFIG_SPARC)
#include <asm/prom.h>
#endif

/* Default #address and #size cells.  Allow arch asm/prom.h to override */
#if !defined(OF_ROOT_NODE_ADDR_CELLS_DEFAULT)
#define OF_ROOT_NODE_ADDR_CELLS_DEFAULT 1
#define OF_ROOT_NODE_SIZE_CELLS_DEFAULT 1
#endif

#define OF_IS_DYNAMIC(x) test_bit(OF_DYNAMIC, &x->_flags)
#define OF_MARK_DYNAMIC(x) set_bit(OF_DYNAMIC, &x->_flags)

static inline const char *of_node_full_name(const struct device_node *np)
{
	return np ? np->full_name : "<no-node>";
}

#define for_each_of_allnodes_from(from, dn) \
	for (dn = __of_find_all_nodes(from); dn; dn = __of_find_all_nodes(dn))
#define for_each_of_allnodes(dn) for_each_of_allnodes_from(NULL, dn)
extern struct device_node *of_find_node_by_name(struct device_node *from,
	const char *name);
extern struct device_node *of_find_node_by_type(struct device_node *from,
	const char *type);
extern struct device_node *of_find_compatible_node(struct device_node *from,
	const char *type, const char *compat);
extern struct device_node *of_find_matching_node_and_match(
	struct device_node *from,
	const struct of_device_id *matches,
	const struct of_device_id **match);

extern struct device_node *of_find_node_opts_by_path(const char *path,
	const char **opts);
static inline struct device_node *of_find_node_by_path(const char *path)
{
	return of_find_node_opts_by_path(path, NULL);
}

extern struct device_node *of_find_node_by_phandle(phandle handle);
extern struct device_node *of_get_parent(const struct device_node *node);
extern struct device_node *of_get_next_parent(struct device_node *node);
extern struct device_node *of_get_next_child(const struct device_node *node,
					     struct device_node *prev);
extern struct device_node *of_get_next_available_child(
	const struct device_node *node, struct device_node *prev);

extern struct device_node *of_get_child_by_name(const struct device_node *node,
					const char *name);

/* cache lookup */
extern struct device_node *of_find_next_cache_node(const struct device_node *);
extern struct device_node *of_find_node_with_property(
	struct device_node *from, const char *prop_name);

extern struct property *of_find_property(const struct device_node *np,
					 const char *name,
					 int *lenp);
extern int of_property_count_elems_of_size(const struct device_node *np,
				const char *propname, int elem_size);
extern int of_property_read_u32_index(const struct device_node *np,
				       const char *propname,
				       u32 index, u32 *out_value);
extern int of_property_read_variable_u8_array(const struct device_node *np,
					const char *propname, u8 *out_values,
					size_t sz_min, size_t sz_max);
extern int of_property_read_variable_u16_array(const struct device_node *np,
					const char *propname, u16 *out_values,
					size_t sz_min, size_t sz_max);
extern int of_property_read_variable_u32_array(const struct device_node *np,
					const char *propname,
					u32 *out_values,
					size_t sz_min,
					size_t sz_max);
extern int of_property_read_u64(const struct device_node *np,
				const char *propname, u64 *out_value);
extern int of_property_read_variable_u64_array(const struct device_node *np,
					const char *propname,
					u64 *out_values,
					size_t sz_min,
					size_t sz_max);

extern int of_property_read_string(const struct device_node *np,
				   const char *propname,
				   const char **out_string);
extern int of_property_match_string(const struct device_node *np,
				    const char *propname,
				    const char *string);
extern int of_property_read_string_helper(const struct device_node *np,
					      const char *propname,
					      const char **out_strs, size_t sz, int index);
extern int of_device_is_compatible(const struct device_node *device,
				   const char *);
extern int of_device_compatible_match(struct device_node *device,
				      const char *const *compat);
extern bool of_device_is_available(const struct device_node *device);
extern bool of_device_is_big_endian(const struct device_node *device);
extern const void *of_get_property(const struct device_node *node,
				const char *name,
				int *lenp);
extern struct device_node *of_get_cpu_node(int cpu, unsigned int *thread);
#define for_each_property_of_node(dn, pp) \
	for (pp = dn->properties; pp != NULL; pp = pp->next)

extern int of_n_addr_cells(struct device_node *np);
extern int of_n_size_cells(struct device_node *np);
extern const struct of_device_id *of_match_node(
	const struct of_device_id *matches, const struct device_node *node);
extern int of_modalias_node(struct device_node *node, char *modalias, int len);
extern void of_print_phandle_args(const char *msg, const struct of_phandle_args *args);
extern struct device_node *of_parse_phandle(const struct device_node *np,
					    const char *phandle_name,
					    int index);
extern int of_parse_phandle_with_args(const struct device_node *np,
	const char *list_name, const char *cells_name, int index,
	struct of_phandle_args *out_args);
extern int of_parse_phandle_with_fixed_args(const struct device_node *np,
	const char *list_name, int cells_count, int index,
	struct of_phandle_args *out_args);
extern int of_count_phandle_with_args(const struct device_node *np,
	const char *list_name, const char *cells_name);

/* phandle iterator functions */
extern int of_phandle_iterator_init(struct of_phandle_iterator *it,
				    const struct device_node *np,
				    const char *list_name,
				    const char *cells_name,
				    int cell_count);

extern int of_phandle_iterator_next(struct of_phandle_iterator *it);
extern int of_phandle_iterator_args(struct of_phandle_iterator *it,
				    uint32_t *args,
				    int size);

extern void of_alias_scan(void * (*dt_alloc)(u64 size, u64 align));
extern int of_alias_get_id(struct device_node *np, const char *stem);
extern int of_alias_get_highest_id(const char *stem);

extern int of_machine_is_compatible(const char *compat);

extern int of_add_property(struct device_node *np, struct property *prop);
extern int of_remove_property(struct device_node *np, struct property *prop);
extern int of_update_property(struct device_node *np, struct property *newprop);

/* For updating the device tree at runtime */
#define OF_RECONFIG_ATTACH_NODE		0x0001
#define OF_RECONFIG_DETACH_NODE		0x0002
#define OF_RECONFIG_ADD_PROPERTY	0x0003
#define OF_RECONFIG_REMOVE_PROPERTY	0x0004
#define OF_RECONFIG_UPDATE_PROPERTY	0x0005

extern int of_attach_node(struct device_node *);
extern int of_detach_node(struct device_node *);

#define of_match_ptr(_ptr)	(_ptr)

/**
 * of_property_read_u8_array - Find and read an array of u8 from a property.
 *
 * @np:		device node from which the property value is to be read.
 * @propname:	name of the property to be searched.
 * @out_values:	pointer to return value, modified only if return value is 0.
 * @sz:		number of array elements to read
 *
 * Search for a property in a device node and read 8-bit value(s) from
 * it. Returns 0 on success, -EINVAL if the property does not exist,
 * -ENODATA if property does not have a value, and -EOVERFLOW if the
 * property data isn't large enough.
 *
 * dts entry of array should be like:
 *	property = /bits/ 8 <0x50 0x60 0x70>;
 *
 * The out_values is modified only if a valid u8 value can be decoded.
 */
static inline int of_property_read_u8_array(const struct device_node *np,
					    const char *propname,
					    u8 *out_values, size_t sz)
{
	int ret = of_property_read_variable_u8_array(np, propname, out_values,
						     sz, 0);
	if (ret >= 0)
		return 0;
	else
		return ret;
}

/**
 * of_property_read_u16_array - Find and read an array of u16 from a property.
 *
 * @np:		device node from which the property value is to be read.
 * @propname:	name of the property to be searched.
 * @out_values:	pointer to return value, modified only if return value is 0.
 * @sz:		number of array elements to read
 *
 * Search for a property in a device node and read 16-bit value(s) from
 * it. Returns 0 on success, -EINVAL if the property does not exist,
 * -ENODATA if property does not have a value, and -EOVERFLOW if the
 * property data isn't large enough.
 *
 * dts entry of array should be like:
 *	property = /bits/ 16 <0x5000 0x6000 0x7000>;
 *
 * The out_values is modified only if a valid u16 value can be decoded.
 */
static inline int of_property_read_u16_array(const struct device_node *np,
					     const char *propname,
					     u16 *out_values, size_t sz)
{
	int ret = of_property_read_variable_u16_array(np, propname, out_values,
						      sz, 0);
	if (ret >= 0)
		return 0;
	else
		return ret;
}

/**
 * of_property_read_u32_array - Find and read an array of 32 bit integers
 * from a property.
 *
 * @np:		device node from which the property value is to be read.
 * @propname:	name of the property to be searched.
 * @out_values:	pointer to return value, modified only if return value is 0.
 * @sz:		number of array elements to read
 *
 * Search for a property in a device node and read 32-bit value(s) from
 * it. Returns 0 on success, -EINVAL if the property does not exist,
 * -ENODATA if property does not have a value, and -EOVERFLOW if the
 * property data isn't large enough.
 *
 * The out_values is modified only if a valid u32 value can be decoded.
 */
static inline int of_property_read_u32_array(const struct device_node *np,
					     const char *propname,
					     u32 *out_values, size_t sz)
{
	int ret = of_property_read_variable_u32_array(np, propname, out_values,
						      sz, 0);
	if (ret >= 0)
		return 0;
	else
		return ret;
}

/**
 * of_property_read_u64_array - Find and read an array of 64 bit integers
 * from a property.
 *
 * @np:		device node from which the property value is to be read.
 * @propname:	name of the property to be searched.
 * @out_values:	pointer to return value, modified only if return value is 0.
 * @sz:		number of array elements to read
 *
 * Search for a property in a device node and read 64-bit value(s) from
 * it. Returns 0 on success, -EINVAL if the property does not exist,
 * -ENODATA if property does not have a value, and -EOVERFLOW if the
 * property data isn't large enough.
 *
 * The out_values is modified only if a valid u64 value can be decoded.
 */
static inline int of_property_read_u64_array(const struct device_node *np,
					     const char *propname,
					     u64 *out_values, size_t sz)
{
	int ret = of_property_read_variable_u64_array(np, propname, out_values,
						      sz, 0);
	if (ret >= 0)
		return 0;
	else
		return ret;
}

/*
 * struct property *prop;
 * const __be32 *p;
 * u32 u;
 *
 * of_property_for_each_u32(np, "propname", prop, p, u)
 *         printk("U32 value: %x\n", u);
 */
const __be32 *of_prop_next_u32(struct property *prop, const __be32 *cur,
			       u32 *pu);
/*
 * struct property *prop;
 * const char *s;
 *
 * of_property_for_each_string(np, "propname", prop, s)
 *         printk("String value: %s\n", s);
 */
const char *of_prop_next_string(struct property *prop, const char *cur);

bool of_console_check(struct device_node *dn, char *name, int index);

#else /* CONFIG_OF */

static inline void of_core_init(void)
{
}

static inline bool is_of_node(struct fwnode_handle *fwnode)
{
	return false;
}

static inline struct device_node *to_of_node(struct fwnode_handle *fwnode)
{
	return NULL;
}

static inline const char* of_node_full_name(const struct device_node *np)
{
	return "<no-node>";
}

static inline struct device_node *of_find_node_by_name(struct device_node *from,
	const char *name)
{
	return NULL;
}

static inline struct device_node *of_find_node_by_type(struct device_node *from,
	const char *type)
{
	return NULL;
}

static inline struct device_node *of_find_matching_node_and_match(
	struct device_node *from,
	const struct of_device_id *matches,
	const struct of_device_id **match)
{
	return NULL;
}

static inline struct device_node *of_find_node_by_path(const char *path)
{
	return NULL;
}

static inline struct device_node *of_find_node_opts_by_path(const char *path,
	const char **opts)
{
	return NULL;
}

static inline struct device_node *of_find_node_by_phandle(phandle handle)
{
	return NULL;
}

static inline struct device_node *of_get_parent(const struct device_node *node)
{
	return NULL;
}

static inline struct device_node *of_get_next_child(
	const struct device_node *node, struct device_node *prev)
{
	return NULL;
}

static inline struct device_node *of_get_next_available_child(
	const struct device_node *node, struct device_node *prev)
{
	return NULL;
}

static inline struct device_node *of_find_node_with_property(
	struct device_node *from, const char *prop_name)
{
	return NULL;
}

static inline bool of_have_populated_dt(void)
{
	return false;
}

static inline struct device_node *of_get_child_by_name(
					const struct device_node *node,
					const char *name)
{
	return NULL;
}

static inline int of_device_is_compatible(const struct device_node *device,
					  const char *name)
{
	return 0;
}

static inline bool of_device_is_available(const struct device_node *device)
{
	return false;
}

static inline bool of_device_is_big_endian(const struct device_node *device)
{
	return false;
}

static inline struct property *of_find_property(const struct device_node *np,
						const char *name,
						int *lenp)
{
	return NULL;
}

static inline struct device_node *of_find_compatible_node(
						struct device_node *from,
						const char *type,
						const char *compat)
{
	return NULL;
}

static inline int of_property_count_elems_of_size(const struct device_node *np,
			const char *propname, int elem_size)
{
	return -ENOSYS;
}

static inline int of_property_read_u32_index(const struct device_node *np,
			const char *propname, u32 index, u32 *out_value)
{
	return -ENOSYS;
}

static inline int of_property_read_u8_array(const struct device_node *np,
			const char *propname, u8 *out_values, size_t sz)
{
	return -ENOSYS;
}

static inline int of_property_read_u16_array(const struct device_node *np,
			const char *propname, u16 *out_values, size_t sz)
{
	return -ENOSYS;
}

static inline int of_property_read_u32_array(const struct device_node *np,
					     const char *propname,
					     u32 *out_values, size_t sz)
{
	return -ENOSYS;
}

static inline int of_property_read_u64_array(const struct device_node *np,
					     const char *propname,
					     u64 *out_values, size_t sz)
{
	return -ENOSYS;
}

static inline int of_property_read_string(const struct device_node *np,
					  const char *propname,
					  const char **out_string)
{
	return -ENOSYS;
}

static inline int of_property_read_string_helper(const struct device_node *np,
						 const char *propname,
						 const char **out_strs, size_t sz, int index)
{
	return -ENOSYS;
}

static inline const void *of_get_property(const struct device_node *node,
				const char *name,
				int *lenp)
{
	return NULL;
}

static inline struct device_node *of_get_cpu_node(int cpu,
					unsigned int *thread)
{
	return NULL;
}

static inline int of_property_read_u64(const struct device_node *np,
				       const char *propname, u64 *out_value)
{
	return -ENOSYS;
}

static inline int of_property_match_string(const struct device_node *np,
					   const char *propname,
					   const char *string)
{
	return -ENOSYS;
}

static inline struct device_node *of_parse_phandle(const struct device_node *np,
						   const char *phandle_name,
						   int index)
{
	return NULL;
}

static inline int of_parse_phandle_with_args(const struct device_node *np,
					     const char *list_name,
					     const char *cells_name,
					     int index,
					     struct of_phandle_args *out_args)
{
	return -ENOSYS;
}

static inline int of_parse_phandle_with_fixed_args(const struct device_node *np,
	const char *list_name, int cells_count, int index,
	struct of_phandle_args *out_args)
{
	return -ENOSYS;
}

static inline int of_count_phandle_with_args(struct device_node *np,
					     const char *list_name,
					     const char *cells_name)
{
	return -ENOSYS;
}

static inline int of_phandle_iterator_init(struct of_phandle_iterator *it,
					   const struct device_node *np,
					   const char *list_name,
					   const char *cells_name,
					   int cell_count)
{
	return -ENOSYS;
}

static inline int of_phandle_iterator_next(struct of_phandle_iterator *it)
{
	return -ENOSYS;
}

static inline int of_phandle_iterator_args(struct of_phandle_iterator *it,
					   uint32_t *args,
					   int size)
{
	return 0;
}

static inline int of_alias_get_id(struct device_node *np, const char *stem)
{
	return -ENOSYS;
}

static inline int of_alias_get_highest_id(const char *stem)
{
	return -ENOSYS;
}

static inline int of_machine_is_compatible(const char *compat)
{
	return 0;
}

static inline bool of_console_check(const struct device_node *dn, const char *name, int index)
{
	return false;
}

static inline const __be32 *of_prop_next_u32(struct property *prop,
		const __be32 *cur, u32 *pu)
{
	return NULL;
}

static inline const char *of_prop_next_string(struct property *prop,
		const char *cur)
{
	return NULL;
}

static inline int of_node_check_flag(struct device_node *n, unsigned long flag)
{
	return 0;
}

static inline int of_node_test_and_set_flag(struct device_node *n,
					    unsigned long flag)
{
	return 0;
}

static inline void of_node_set_flag(struct device_node *n, unsigned long flag)
{
}

static inline void of_node_clear_flag(struct device_node *n, unsigned long flag)
{
}

static inline int of_property_check_flag(struct property *p, unsigned long flag)
{
	return 0;
}

static inline void of_property_set_flag(struct property *p, unsigned long flag)
{
}

static inline void of_property_clear_flag(struct property *p, unsigned long flag)
{
}

#define of_match_ptr(_ptr)	NULL
#define of_match_node(_matches, _node)	NULL
#endif /* CONFIG_OF */

/* Default string compare functions, Allow arch asm/prom.h to override */
#if !defined(of_compat_cmp)
#define of_compat_cmp(s1, s2, l)	strcasecmp((s1), (s2))
#define of_prop_cmp(s1, s2)		strcmp((s1), (s2))
#define of_node_cmp(s1, s2)		strcasecmp((s1), (s2))
#endif

#if defined(CONFIG_OF) && defined(CONFIG_NUMA)
extern int of_node_to_nid(struct device_node *np);
#else
static inline int of_node_to_nid(struct device_node *device)
{
	return NUMA_NO_NODE;
}
#endif

#ifdef CONFIG_OF_NUMA
extern int of_numa_init(void);
#else
static inline int of_numa_init(void)
{
	return -ENOSYS;
}
#endif

static inline struct device_node *of_find_matching_node(
	struct device_node *from,
	const struct of_device_id *matches)
{
	return of_find_matching_node_and_match(from, matches, NULL);
}

/**
 * of_property_count_u8_elems - Count the number of u8 elements in a property
 *
 * @np:		device node from which the property value is to be read.
 * @propname:	name of the property to be searched.
 *
 * Search for a property in a device node and count the number of u8 elements
 * in it. Returns number of elements on sucess, -EINVAL if the property does
 * not exist or its length does not match a multiple of u8 and -ENODATA if the
 * property does not have a value.
 */
static inline int of_property_count_u8_elems(const struct device_node *np,
				const char *propname)
{
	return of_property_count_elems_of_size(np, propname, sizeof(u8));
}

/**
 * of_property_count_u16_elems - Count the number of u16 elements in a property
 *
 * @np:		device node from which the property value is to be read.
 * @propname:	name of the property to be searched.
 *
 * Search for a property in a device node and count the number of u16 elements
 * in it. Returns number of elements on sucess, -EINVAL if the property does
 * not exist or its length does not match a multiple of u16 and -ENODATA if the
 * property does not have a value.
 */
static inline int of_property_count_u16_elems(const struct device_node *np,
				const char *propname)
{
	return of_property_count_elems_of_size(np, propname, sizeof(u16));
}

/**
 * of_property_count_u32_elems - Count the number of u32 elements in a property
 *
 * @np:		device node from which the property value is to be read.
 * @propname:	name of the property to be searched.
 *
 * Search for a property in a device node and count the number of u32 elements
 * in it. Returns number of elements on sucess, -EINVAL if the property does
 * not exist or its length does not match a multiple of u32 and -ENODATA if the
 * property does not have a value.
 */
static inline int of_property_count_u32_elems(const struct device_node *np,
				const char *propname)
{
	return of_property_count_elems_of_size(np, propname, sizeof(u32));
}

/**
 * of_property_count_u64_elems - Count the number of u64 elements in a property
 *
 * @np:		device node from which the property value is to be read.
 * @propname:	name of the property to be searched.
 *
 * Search for a property in a device node and count the number of u64 elements
 * in it. Returns number of elements on sucess, -EINVAL if the property does
 * not exist or its length does not match a multiple of u64 and -ENODATA if the
 * property does not have a value.
 */
static inline int of_property_count_u64_elems(const struct device_node *np,
				const char *propname)
{
	return of_property_count_elems_of_size(np, propname, sizeof(u64));
}

/**
 * of_property_read_string_array() - Read an array of strings from a multiple
 * strings property.
 * @np:		device node from which the property value is to be read.
 * @propname:	name of the property to be searched.
 * @out_strs:	output array of string pointers.
 * @sz:		number of array elements to read.
 *
 * Search for a property in a device tree node and retrieve a list of
 * terminated string values (pointer to data, not a copy) in that property.
 *
 * If @out_strs is NULL, the number of strings in the property is returned.
 */
static inline int of_property_read_string_array(const struct device_node *np,
						const char *propname, const char **out_strs,
						size_t sz)
{
	return of_property_read_string_helper(np, propname, out_strs, sz, 0);
}

/**
 * of_property_count_strings() - Find and return the number of strings from a
 * multiple strings property.
 * @np:		device node from which the property value is to be read.
 * @propname:	name of the property to be searched.
 *
 * Search for a property in a device tree node and retrieve the number of null
 * terminated string contain in it. Returns the number of strings on
 * success, -EINVAL if the property does not exist, -ENODATA if property
 * does not have a value, and -EILSEQ if the string is not null-terminated
 * within the length of the property data.
 */
static inline int of_property_count_strings(const struct device_node *np,
					    const char *propname)
{
	return of_property_read_string_helper(np, propname, NULL, 0, 0);
}

/**
 * of_property_read_string_index() - Find and read a string from a multiple
 * strings property.
 * @np:		device node from which the property value is to be read.
 * @propname:	name of the property to be searched.
 * @index:	index of the string in the list of strings
 * @out_string:	pointer to null terminated return string, modified only if
 *		return value is 0.
 *
 * Search for a property in a device tree node and retrieve a null
 * terminated string value (pointer to data, not a copy) in the list of strings
 * contained in that property.
 * Returns 0 on success, -EINVAL if the property does not exist, -ENODATA if
 * property does not have a value, and -EILSEQ if the string is not
 * null-terminated within the length of the property data.
 *
 * The out_string pointer is modified only if a valid string can be decoded.
 */
static inline int of_property_read_string_index(const struct device_node *np,
						const char *propname,
						int index, const char **output)
{
	int rc = of_property_read_string_helper(np, propname, output, 1, index);
	return rc < 0 ? rc : 0;
}

/**
 * of_property_read_bool - Findfrom a property
 * @np:		device node from which the property value is to be read.
 * @propname:	name of the property to be searched.
 *
 * Search for a property in a device node.
 * Returns true if the property exists false otherwise.
 */
static inline bool of_property_read_bool(const struct device_node *np,
					 const char *propname)
{
	struct property *prop = of_find_property(np, propname, NULL);

	return prop ? true : false;
}

static inline int of_property_read_u8(const struct device_node *np,
				       const char *propname,
				       u8 *out_value)
{
	return of_property_read_u8_array(np, propname, out_value, 1);
}

static inline int of_property_read_u16(const struct device_node *np,
				       const char *propname,
				       u16 *out_value)
{
	return of_property_read_u16_array(np, propname, out_value, 1);
}

static inline int of_property_read_u32(const struct device_node *np,
				       const char *propname,
				       u32 *out_value)
{
	return of_property_read_u32_array(np, propname, out_value, 1);
}

static inline int of_property_read_s32(const struct device_node *np,
				       const char *propname,
				       s32 *out_value)
{
	return of_property_read_u32(np, propname, (u32*) out_value);
}

#define of_for_each_phandle(it, err, np, ln, cn, cc)			\
	for (of_phandle_iterator_init((it), (np), (ln), (cn), (cc)),	\
	     err = of_phandle_iterator_next(it);			\
	     err == 0;							\
	     err = of_phandle_iterator_next(it))

#define of_property_for_each_u32(np, propname, prop, p, u)	\
	for (prop = of_find_property(np, propname, NULL),	\
		p = of_prop_next_u32(prop, NULL, &u);		\
		p;						\
		p = of_prop_next_u32(prop, p, &u))

#define of_property_for_each_string(np, propname, prop, s)	\
	for (prop = of_find_property(np, propname, NULL),	\
		s = of_prop_next_string(prop, NULL);		\
		s;						\
		s = of_prop_next_string(prop, s))

#define for_each_node_by_name(dn, name) \
	for (dn = of_find_node_by_name(NULL, name); dn; \
	     dn = of_find_node_by_name(dn, name))
#define for_each_node_by_type(dn, type) \
	for (dn = of_find_node_by_type(NULL, type); dn; \
	     dn = of_find_node_by_type(dn, type))
#define for_each_compatible_node(dn, type, compatible) \
	for (dn = of_find_compatible_node(NULL, type, compatible); dn; \
	     dn = of_find_compatible_node(dn, type, compatible))
#define for_each_matching_node(dn, matches) \
	for (dn = of_find_matching_node(NULL, matches); dn; \
	     dn = of_find_matching_node(dn, matches))
#define for_each_matching_node_and_match(dn, matches, match) \
	for (dn = of_find_matching_node_and_match(NULL, matches, match); \
	     dn; dn = of_find_matching_node_and_match(dn, matches, match))

#define for_each_child_of_node(parent, child) \
	for (child = of_get_next_child(parent, NULL); child != NULL; \
	     child = of_get_next_child(parent, child))
#define for_each_available_child_of_node(parent, child) \
	for (child = of_get_next_available_child(parent, NULL); child != NULL; \
	     child = of_get_next_available_child(parent, child))

#define for_each_node_with_property(dn, prop_name) \
	for (dn = of_find_node_with_property(NULL, prop_name); dn; \
	     dn = of_find_node_with_property(dn, prop_name))

static inline int of_get_child_count(const struct device_node *np)
{
	struct device_node *child;
	int num = 0;

	for_each_child_of_node(np, child)
		num++;

	return num;
}

static inline int of_get_available_child_count(const struct device_node *np)
{
	struct device_node *child;
	int num = 0;

	for_each_available_child_of_node(np, child)
		num++;

	return num;
}

#if defined(CONFIG_OF) && !defined(MODULE)
#define _OF_DECLARE(table, name, compat, fn, fn_type)			\
	static const struct of_device_id __of_table_##name		\
		__used __section(__##table##_of_table)			\
		 = { .compatible = compat,				\
		     .data = (fn == (fn_type)NULL) ? fn : fn  }
#else
#define _OF_DECLARE(table, name, compat, fn, fn_type)			\
	static const struct of_device_id __of_table_##name		\
		__attribute__((unused))					\
		 = { .compatible = compat,				\
		     .data = (fn == (fn_type)NULL) ? fn : fn }
#endif

typedef int (*of_init_fn_2)(struct device_node *, struct device_node *);
typedef int (*of_init_fn_1_ret)(struct device_node *);
typedef void (*of_init_fn_1)(struct device_node *);

#define OF_DECLARE_1(table, name, compat, fn) \
		_OF_DECLARE(table, name, compat, fn, of_init_fn_1)
#define OF_DECLARE_1_RET(table, name, compat, fn) \
		_OF_DECLARE(table, name, compat, fn, of_init_fn_1_ret)
#define OF_DECLARE_2(table, name, compat, fn) \
		_OF_DECLARE(table, name, compat, fn, of_init_fn_2)

/**
 * struct of_changeset_entry	- Holds a changeset entry
 *
 * @node:	list_head for the log list
 * @action:	notifier action
 * @np:		pointer to the device node affected
 * @prop:	pointer to the property affected
 * @old_prop:	hold a pointer to the original property
 *
 * Every modification of the device tree during a changeset
 * is held in a list of of_changeset_entry structures.
 * That way we can recover from a partial application, or we can
 * revert the changeset
 */
struct of_changeset_entry {
	struct list_head node;
	unsigned long action;
	struct device_node *np;
	struct property *prop;
	struct property *old_prop;
};

/**
 * struct of_changeset - changeset tracker structure
 *
 * @entries:	list_head for the changeset entries
 *
 * changesets are a convenient way to apply bulk changes to the
 * live tree. In case of an error, changes are rolled-back.
 * changesets live on after initial application, and if not
 * destroyed after use, they can be reverted in one single call.
 */
struct of_changeset {
	struct list_head entries;
};

enum of_reconfig_change {
	OF_RECONFIG_NO_CHANGE = 0,
	OF_RECONFIG_CHANGE_ADD,
	OF_RECONFIG_CHANGE_REMOVE,
};

#ifdef CONFIG_OF_DYNAMIC
#include <linux/slab.h>

extern int of_reconfig_notifier_register(struct notifier_block *);
extern int of_reconfig_notifier_unregister(struct notifier_block *);
extern int of_reconfig_notify(unsigned long, struct of_reconfig_data *rd);
extern int of_reconfig_get_state_change(unsigned long action,
					struct of_reconfig_data *arg);

extern void of_changeset_init(struct of_changeset *ocs);
extern void of_changeset_destroy(struct of_changeset *ocs);
extern int of_changeset_apply(struct of_changeset *ocs);
extern int of_changeset_revert(struct of_changeset *ocs);
extern int of_changeset_action(struct of_changeset *ocs,
		unsigned long action, struct device_node *np,
		struct property *prop);

static inline int of_changeset_attach_node(struct of_changeset *ocs,
		struct device_node *np)
{
	return of_changeset_action(ocs, OF_RECONFIG_ATTACH_NODE, np, NULL);
}

static inline int of_changeset_detach_node(struct of_changeset *ocs,
		struct device_node *np)
{
	return of_changeset_action(ocs, OF_RECONFIG_DETACH_NODE, np, NULL);
}

static inline int of_changeset_add_property(struct of_changeset *ocs,
		struct device_node *np, struct property *prop)
{
	return of_changeset_action(ocs, OF_RECONFIG_ADD_PROPERTY, np, prop);
}

static inline int of_changeset_remove_property(struct of_changeset *ocs,
		struct device_node *np, struct property *prop)
{
	return of_changeset_action(ocs, OF_RECONFIG_REMOVE_PROPERTY, np, prop);
}

static inline int of_changeset_update_property(struct of_changeset *ocs,
		struct device_node *np, struct property *prop)
{
	return of_changeset_action(ocs, OF_RECONFIG_UPDATE_PROPERTY, np, prop);
}

struct device_node *of_changeset_create_device_nodev(
	struct of_changeset *ocs, struct device_node *parent,
	const char *fmt, va_list vargs);

__printf(3, 4) struct device_node *
of_changeset_create_device_node(struct of_changeset *ocs,
	struct device_node *parent, const char *fmt, ...);

int __of_changeset_add_update_property_copy(struct of_changeset *ocs,
		struct device_node *np, const char *name, const void *value,
		int length, bool update);

int __of_changeset_add_update_property_string_list(
		struct of_changeset *ocs, struct device_node *np,
		const char *name, const char **strs, int count, bool update);

#else /* CONFIG_OF_DYNAMIC */
static inline int of_reconfig_notifier_register(struct notifier_block *nb)
{
	return -EINVAL;
}
static inline int of_reconfig_notifier_unregister(struct notifier_block *nb)
{
	return -EINVAL;
}
static inline int of_reconfig_notify(unsigned long action,
				     struct of_reconfig_data *arg)
{
	return -EINVAL;
}
static inline int of_reconfig_get_state_change(unsigned long action,
						struct of_reconfig_data *arg)
{
	return -EINVAL;
}

static inline struct device_node *of_changeset_create_device_nodev(
	struct of_changeset *ocs, struct device_node *parent,
	const char *fmt, va_list vargs)
{
	return ERR_PTR(-EINVAL);
}

static inline __printf(3, 4) struct device_node *
of_changeset_create_device_node(struct of_changeset *ocs,
	struct device_node *parent, const char *fmt, ...)
{
	return ERR_PTR(-EINVAL);
}

static inline int __of_changeset_add_update_property_copy(
	struct of_changeset *ocs, struct device_node *np,
	const char *name, const void *value, int length, bool update)
{
	return -EINVAL;
}

static inline __printf(4, 5) int of_changeset_add_property_stringf(
		struct of_changeset *ocs, struct device_node *np,
		const char *name, const char *fmt, ...)
{
	return -EINVAL;
}

static inline int of_changeset_update_property_stringf(
	struct of_changeset *ocs, struct device_node *np,
	const char *name, const char *fmt, ...)
{
	return -EINVAL;
}

static inline int __of_changeset_add_update_property_string_list(
		struct of_changeset *ocs, struct device_node *np,
		const char *name, const char **strs, int count, bool update)
{
	return -EINVAL;
}

#endif /* CONFIG_OF_DYNAMIC */

#ifdef CONFIG_OF_DYNAMIC
/**
 * of_changeset_add_property_copy - Create a new property copying name & value
 *
 * @ocs:	changeset pointer
 * @np:		device node pointer
 * @name:	name of the property
 * @value:	pointer to the value data
 * @length:	length of the value in bytes
 *
 * Adds a property to the changeset by making copies of the name & value
 * entries.
 *
 * Returns zero on success, a negative error value otherwise.
 */
static inline int of_changeset_add_property_copy(struct of_changeset *ocs,
	struct device_node *np, const char *name,
	const void *value, int length)
{
	return __of_changeset_add_update_property_copy(ocs, np, name, value,
			length, false);
}

/**
 * of_changeset_update_property_copy - Update a property copying name & value
 *
 * @ocs:	changeset pointer
 * @np:		device node pointer
 * @name:	name of the property
 * @value:	pointer to the value data
 * @length:	length of the value in bytes
 *
 * Update a property to the changeset by making copies of the name & value
 * entries.
 *
 * Returns zero on success, a negative error value otherwise.
 */
static inline int of_changeset_update_property_copy(struct of_changeset *ocs,
	struct device_node *np, const char *name,
	const void *value, int length)
{
	return __of_changeset_add_update_property_copy(ocs, np, name, value,
			length, true);
}

/**
 * __of_changeset_add_update_property_string - Create/update a string property
 *
 * @ocs:	changeset pointer
 * @np:		device node pointer
 * @name:	name of the property
 * @str:	string property value
 * @update:	True on update operation
 *
 * Adds/updates a string property to the changeset by making copies of the name
 * and the given value. The @update parameter controls whether an add or
 * update takes place.
 *
 * Returns zero on success, a negative error value otherwise.
 */
static inline int __of_changeset_add_update_property_string(
	struct of_changeset *ocs, struct device_node *np, const char *name,
	const char *str, bool update)
{
	return __of_changeset_add_update_property_copy(ocs, np, name, str,
			strlen(str) + 1, update);
}

/**
 * __of_changeset_add_update_property_stringv - Create/update a formatted
 *						string property
 *
 * @ocs:	changeset pointer
 * @np:		device node pointer
 * @name:	name of the property
 * @fmt:	format of string property
 * @vargs:	arguments of the format string
 * @update:	True on update operation
 *
 * Adds/updates a string property to the changeset by making copies of the name
 * and the formatted value. The @update parameter controls whether an add or
 * update takes place.
 *
 * Returns zero on success, a negative error value otherwise.
 */
static inline int __of_changeset_add_update_property_stringv(
	struct of_changeset *ocs, struct device_node *np, const char *name,
	const char *fmt, va_list vargs, bool update)
{
	char *str;
	int ret;

	str = kvasprintf(GFP_KERNEL, fmt, vargs);
	if (!str)
		return -ENOMEM;
	ret = __of_changeset_add_update_property_string(ocs, np, name, str,
			update);
	kfree(str);

	return ret;
}

/**
 * of_changeset_add_property_string_list - Create a new string list property
 *
 * @ocs:	changeset pointer
 * @np:		device node pointer
 * @name:	name of the property
 * @strs:	pointer to the string list
 * @count:	string count
 *
 * Adds a string list property to the changeset.
 *
 * Returns zero on success, a negative error value otherwise.
 */
static inline int of_changeset_add_property_string_list(
	struct of_changeset *ocs, struct device_node *np, const char *name,
	const char **strs, int count)
{
	return __of_changeset_add_update_property_string_list(ocs, np, name,
			strs, count, false);
}

/**
 * of_changeset_update_property_string_list - Update string list property
 *
 * @ocs:	changeset pointer
 * @np:		device node pointer
 * @name:	name of the property
 * @strs:	pointer to the string list
 * @count:	string count
 *
 * Updates a string list property to the changeset.
 *
 * Returns zero on success, a negative error value otherwise.
 */
static inline int of_changeset_update_property_string_list(
	struct of_changeset *ocs, struct device_node *np,
	const char *name, const char **strs, int count)
{
	return __of_changeset_add_update_property_string_list(ocs, np, name,
			strs, count, true);
}

/**
 * of_changeset_add_property_string - Adds a string property
 *
 * @ocs:	changeset pointer
 * @np:		device node pointer
 * @name:	name of the property
 * @str:	string property
 *
 * Adds a string property to the changeset by making copies of the name
 * and the string value.
 *
 * Returns zero on success, a negative error value otherwise.
 */
static inline int of_changeset_add_property_string(
	struct of_changeset *ocs, struct device_node *np,
	const char *name, const char *str)
{
	return __of_changeset_add_update_property_string(ocs, np, name, str,
			false);
}

/**
 * of_changeset_update_property_string - Update a string property
 *
 * @ocs:	changeset pointer
 * @np:		device node pointer
 * @name:	name of the property
 * @str:	string property
 *
 * Updates a string property to the changeset by making copies of the name
 * and the string value.
 *
 * Returns zero on success, a negative error value otherwise.
 */
static inline int of_changeset_update_property_string(
	struct of_changeset *ocs, struct device_node *np,
	const char *name, const char *str)
{
	return __of_changeset_add_update_property_string(ocs, np, name, str,
			true);
}

/**
 * of_changeset_add_property_u32 - Create a new u32 property
 *
 * @ocs:	changeset pointer
 * @np:		device node pointer
 * @name:	name of the property
 * @val:	value in host endian format
 *
 * Adds a u32 property to the changeset.
 *
 * Returns zero on success, a negative error value otherwise.
 */
static inline int of_changeset_add_property_u32(struct of_changeset *ocs,
		struct device_node *np, const char *name, u32 val)
{
	val = cpu_to_be32(val);
	return __of_changeset_add_update_property_copy(ocs, np, name, &val,
			sizeof(val), false);
}

/**
 * of_changeset_update_property_u32 - Update u32 property
 *
 * @ocs:	changeset pointer
 * @np:		device node pointer
 * @name:	name of the property
 * @val:	value in host endian format
 *
 * Updates a u32 property to the changeset.
 *
 * Returns zero on success, a negative error value otherwise.
 */
static inline int of_changeset_update_property_u32(
	struct of_changeset *ocs, struct device_node *np,
	const char *name, u32 val)
{
	val = cpu_to_be32(val);
	return __of_changeset_add_update_property_copy(ocs, np, name, &val,
			sizeof(val), true);
}

/**
 * of_changeset_add_property_bool - Create a new u32 property
 *
 * @ocs:	changeset pointer
 * @np:		device node pointer
 * @name:	name of the property
 *
 * Adds a bool property to the changeset. Note that there is
 * no option to set the value to false, since the property
 * existing sets it to true.
 *
 * Returns zero on success, a negative error value otherwise.
 */
static inline int of_changeset_add_property_bool(
	struct of_changeset *ocs, struct device_node *np, const char *name)
{
	return __of_changeset_add_update_property_copy(ocs, np, name, "", 0,
			false);
}

/**
 * of_changeset_update_property_bool - Update a bool property
 *
 * @ocs:	changeset pointer
 * @np:		device node pointer
 * @name:	name of the property
 *
 * Updates a property to the changeset. Note that there is
 * no option to set the value to false, since the property
 * existing sets it to true.
 *
 * Returns zero on success, a negative error value otherwise.
 */
static inline int of_changeset_update_property_bool(struct of_changeset *ocs,
		struct device_node *np, const char *name)
{
	return __of_changeset_add_update_property_copy(ocs, np, name, "", 0,
			true);
}
#endif

/* CONFIG_OF_RESOLVE api */
extern int of_resolve_phandles(struct device_node *tree);

/**
 * of_device_is_system_power_controller - Tells if system-power-controller is found for device_node
 * @np: Pointer to the given device_node
 *
 * return true if present false otherwise
 */
static inline bool of_device_is_system_power_controller(const struct device_node *np)
{
	return of_property_read_bool(np, "system-power-controller");
}

/**
 * Overlay support
 */

<<<<<<< HEAD

=======
>>>>>>> 1741e191
enum of_overlay_notify_action {
	OF_OVERLAY_PRE_APPLY,
	OF_OVERLAY_POST_APPLY,
	OF_OVERLAY_PRE_REMOVE,
	OF_OVERLAY_POST_REMOVE,
};

struct of_overlay_notify_data {
	struct device_node *overlay;
	struct device_node *target;
};

#ifdef CONFIG_OF_OVERLAY

/* ID based overlays; the API for external users */
int of_overlay_create(struct device_node *tree);
int of_overlay_destroy(int id);
int of_overlay_destroy_all(void);

int of_overlay_notifier_register(struct notifier_block *nb);
int of_overlay_notifier_unregister(struct notifier_block *nb);

#else

static inline int of_overlay_create(struct device_node *tree)
{
	return -ENOTSUPP;
}

static inline int of_overlay_destroy(int id)
{
	return -ENOTSUPP;
}

static inline int of_overlay_destroy_all(void)
{
	return -ENOTSUPP;
}

static inline int of_overlay_notifier_register(struct notifier_block *nb)
{
	return 0;
}

static inline int of_overlay_notifier_unregister(struct notifier_block *nb)
{
	return 0;
}

#endif

#endif /* _LINUX_OF_H */<|MERGE_RESOLUTION|>--- conflicted
+++ resolved
@@ -1596,10 +1596,6 @@
  * Overlay support
  */
 
-<<<<<<< HEAD
-
-=======
->>>>>>> 1741e191
 enum of_overlay_notify_action {
 	OF_OVERLAY_PRE_APPLY,
 	OF_OVERLAY_POST_APPLY,
